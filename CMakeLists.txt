--- conflicted
+++ resolved
@@ -5,97 +5,7 @@
 
 set(CMAKE_CXX_STANDARD 17)
 set(CMAKE_CXX_EXTENSIONS OFF)
-<<<<<<< HEAD
-option(DYNAMIC_HDF "Link HDF as dynamic libs" OFF)
-
-if(WIN32)
-    message(STATUS "toolset: " ${CMAKE_GENERATOR_TOOLSET})
-    message(STATUS "platform: " ${CMAKE_GENERATOR_PLATFORM})
-    message(STATUS "vs platform: " ${CMAKE_VS_PLATFORM_NAME})
-endif()
-enable_testing()
-
-find_package(Git QUIET)
-if(GIT_FOUND AND EXISTS "${PROJECT_SOURCE_DIR}/.git")
-# Update submodules as needed
-    option(GIT_SUBMODULE "Check submodules during build" ON)
-    if(GIT_SUBMODULE)
-        message(STATUS "Submodule update")
-
-        file(LOCK ${CMAKE_SOURCE_DIR} DIRECTORY)
-        execute_process(COMMAND ${GIT_EXECUTABLE} submodule update --init --recursive
-                        WORKING_DIRECTORY ${CMAKE_CURRENT_SOURCE_DIR}
-                        RESULT_VARIABLE GIT_SUBMOD_RESULT)
-        file(LOCK ${CMAKE_SOURCE_DIR} DIRECTORY RELEASE)
-
-        if(NOT GIT_SUBMOD_RESULT EQUAL "0")
-            message(FATAL_ERROR "git submodule update --init --recursive failed with ${GIT_SUBMOD_RESULT}, please checkout submodules")
-        endif()
-    endif()
-endif()
-
-
-# Helper function to extract the specified URL to the given 3rd party folder if it doesn't already exist
-set(3RD_PARTY ${CMAKE_SOURCE_DIR}/dorado/3rdparty)
-function(download_and_extract url name)
-    file(LOCK ${CMAKE_SOURCE_DIR} DIRECTORY)
-
-    if(EXISTS ${3RD_PARTY}/${name})
-        message("-- Found ${name}")
-    else()
-        message("-- Downloading ${name}")
-        file(DOWNLOAD ${url} ${3RD_PARTY}/${name}.zip)
-        message("-- Downloading ${name} - done")
-        message("-- Extracting ${name}")
-        file(ARCHIVE_EXTRACT INPUT ${3RD_PARTY}/${name}.zip DESTINATION ${3RD_PARTY}/${name})
-        file(REMOVE ${3RD_PARTY}/${name}.zip)
-        message("-- Extracting ${name} - done")
-
-    endif()
-
-    file(LOCK ${CMAKE_SOURCE_DIR} DIRECTORY RELEASE)
-endfunction()
-
-function(add_hdf_vbz_plugin)
-    set(ENABLE_CONAN OFF)
-    set(ENABLE_PERF_TESTING OFF)
-    set(ENABLE_PYTHON OFF)
-    set(ENABLE_PACKAGING OFF)
-    set(BUILD_SHARED_LIBS OFF)
-    if(WIN32)
-        # On windows we need to build a static lib for zstd as there's no prebuilt distro
-        execute_process(COMMAND cmake -S dorado/3rdparty/zstd/build/cmake -B dorado/3rdparty/cmake-build-zstd -A x64)
-        execute_process(COMMAND cmake --build dorado/3rdparty/cmake-build-zstd --config Release)
-        # On windows we need to tell hdf_plugins where we put the built zstd lib
-        set(CONAN_INCLUDE_DIRS_RELEASE ${CMAKE_SOURCE_DIR}/dorado/3rdparty/zstd/lib)
-        set(CONAN_INCLUDE_DIRS_DEBUG ${CMAKE_SOURCE_DIR}/dorado/3rdparty/zstd/lib)
-        set(CONAN_LIB_DIRS_RELEASE ${CMAKE_SOURCE_DIR}/dorado/3rdparty/cmake-build-zstd/lib/Release)
-        set(CONAN_LIB_DIRS_DEBUG ${CMAKE_SOURCE_DIR}/dorado/3rdparty/cmake-build-zstd/lib/Debug)
-
-        install(FILES ${3RD_PARTY}/cmake-build-zstd/lib/Release/zstd.dll DESTINATION bin)
-    endif()
-   
-    add_subdirectory(dorado/3rdparty/hdf_plugins)
-endfunction()
-
-function(add_slow5lib)
-    include_directories(dorado/3rdparty/slow5lib/include)
-    include_directories(dorado/3rdparty/slow5lib/src)
-    add_subdirectory(dorado/3rdparty/slow5lib)
-endfunction()
-
-if(UNIX AND NOT APPLE)
-    set(LINUX TRUE)
-endif()
-
-
-set(POD5_DIR pod5-${POD5_VERSION}-${CMAKE_SYSTEM_NAME})
-
-set(CUDNN_LIBRARY_PATH ${CMAKE_SOURCE_DIR}/dorado/3rdparty/fake_cudnn)
-set(CUDNN_INCLUDE_PATH ${CMAKE_SOURCE_DIR}/dorado/3rdparty/fake_cudnn)
-=======
 set(DORADO_3RD_PARTY ${CMAKE_CURRENT_SOURCE_DIR}/dorado/3rdparty)
->>>>>>> 55c3a102
 
 include(cmake/DoradoVersion.cmake)
 include(cmake/UpdateSubmodules.cmake)
@@ -110,35 +20,12 @@
 include(cmake/Htslib.cmake)
 
 
-<<<<<<< HEAD
-    install(FILES ${3RD_PARTY}/${ZLIB_VER}/install/bin/zlib.dll DESTINATION bin)
-    list(APPEND CMAKE_PREFIX_PATH ${3RD_PARTY}/${HDF_VER}/${HDF_VER})
-
-    # Get prebuilt OpenSSL
-    download_and_extract(https://nanoporetech.box.com/shared/static/paqqcwfpdjo3eqaghu2denk9vgnis2ph.zip openssl-win)
-    set (OPENSSL_ROOT_DIR ${3RD_PARTY}/openssl-win)
-endif() # WIN32
-
-download_and_extract(${POD5_URL} ${POD5_DIR})
-add_hdf_vbz_plugin()
-add_slow5lib()
-
-if(DEFINED DORADO_LIBTORCH_DIR)
-    # Use the existing libtorch we have been pointed at
-    list(APPEND CMAKE_PREFIX_PATH ${DORADO_LIBTORCH_DIR})
-    message(STATUS "Using existing libtorch at ${DORADO_LIBTORCH_DIR}")
-    set(TORCH_LIB ${DORADO_LIBTORCH_DIR})
-else()
-    # Get libtorch (if we don't already have it)
-    download_and_extract(${TORCH_URL} torch-${TORCH_VERSION}-${CMAKE_SYSTEM_NAME})
-    list(APPEND CMAKE_PREFIX_PATH "${TORCH_LIB}")
-=======
 if(DORADO_USING_OLD_CPP_ABI)
-  # We need to force the use of the old ABI here, if we are building in an old ABI context, as otherwise elzip builds
-  # with the libc++11 ABI and we can't link against it.
-  add_compile_options(-D_GLIBCXX_USE_CXX11_ABI=0)
->>>>>>> 55c3a102
-endif()
+    # We need to force the use of the old ABI here, if we are building in an old ABI context, as otherwise elzip builds
+    # with the libc++11 ABI and we can't link against it.
+    add_compile_options(-D_GLIBCXX_USE_CXX11_ABI=0)
+endif()
+add_compile_options(-D_GLIBCXX_USE_CXX11_ABI=0)
 
 add_subdirectory(dorado/3rdparty/elzip)
 
@@ -151,32 +38,35 @@
 configure_file(dorado/Version.h.in dorado/Version.h)
 
 if(WIN32)
-  message(STATUS "toolset: ${CMAKE_GENERATOR_TOOLSET}")
-  message(STATUS "platform: ${CMAKE_GENERATOR_PLATFORM}")
-  message(STATUS "vs platform: ${CMAKE_VS_PLATFORM_NAME}")
+    message(STATUS "toolset: ${CMAKE_GENERATOR_TOOLSET}")
+    message(STATUS "platform: ${CMAKE_GENERATOR_PLATFORM}")
+    message(STATUS "vs platform: ${CMAKE_VS_PLATFORM_NAME}")
 endif()
 
 if(DEFINED CUDA_TOOLKIT_ROOT_DIR)
-  message(STATUS "CUDA toolkit dir is ${CUDA_TOOLKIT_ROOT_DIR}")
+    message(STATUS "CUDA toolkit dir is ${CUDA_TOOLKIT_ROOT_DIR}")
 endif()
 
 set(LIB_SOURCE_FILES
-<<<<<<< HEAD
-        dorado/cli/basecaller.cpp
-        dorado/cli/download.cpp
-        dorado/cli/cli.h
-        dorado/models.h
         dorado/nn/CRFModel.h
         dorado/nn/CRFModel.cpp
         dorado/nn/ModelRunner.h
+        dorado/nn/RemoraModel.cpp
+        dorado/nn/RemoraModel.h
         dorado/read_pipeline/ReadPipeline.cpp
         dorado/read_pipeline/ReadPipeline.h
         dorado/read_pipeline/ScalerNode.cpp
         dorado/read_pipeline/ScalerNode.h
+        dorado/read_pipeline/StereoDuplexEncoderNode.cpp
+        dorado/read_pipeline/StereoDuplexEncoderNode.h
         dorado/read_pipeline/BasecallerNode.cpp
         dorado/read_pipeline/BasecallerNode.h
+        dorado/read_pipeline/ModBaseCallerNode.cpp
+        dorado/read_pipeline/ModBaseCallerNode.h
         dorado/read_pipeline/WriterNode.cpp
         dorado/read_pipeline/WriterNode.h
+        dorado/read_pipeline/BaseSpaceDuplexCallerNode.cpp
+        dorado/read_pipeline/BaseSpaceDuplexCallerNode.h
         dorado/data_loader/DataLoader.cpp
         dorado/data_loader/DataLoader.h
         dorado/decode/beam_search.cpp
@@ -185,142 +75,112 @@
         dorado/decode/beam_search.h
         dorado/decode/CPUDecoder.cpp
         dorado/decode/CPUDecoder.h
-        dorado/decode/GPUDecoder.cpp
-        dorado/decode/GPUDecoder.h
+        dorado/modbase/remora_encoder.cpp
+        dorado/modbase/remora_encoder.h
+        dorado/modbase/remora_scaler.cpp
+        dorado/modbase/remora_scaler.h
+        dorado/modbase/remora_utils.cpp
+        dorado/modbase/remora_utils.h
+        dorado/utils/base_mod_utils.cpp
+        dorado/utils/base_mod_utils.h
         dorado/utils/compat_utils.cpp
         dorado/utils/compat_utils.h
+        dorado/utils/log_utils.h
+        dorado/utils/log_utils.cpp
+        dorado/utils/math_utils.h
+        dorado/utils/models.cpp
+        dorado/utils/models.h
+        dorado/utils/module_utils.h
+        dorado/utils/parameters.h
         dorado/utils/sequence_utils.cpp
         dorado/utils/sequence_utils.h
         dorado/utils/stitch.cpp
         dorado/utils/stitch.h
         dorado/utils/tensor_utils.cpp
         dorado/utils/tensor_utils.h
+        dorado/utils/bam_utils.cpp
+        dorado/utils/bam_utils.h
+        dorado/utils/duplex_utils.h
+        dorado/utils/duplex_utils.cpp
         dorado/data_loader/slow5_thread.h
         dorado/data_loader/slow5_thread.cpp)
-=======
-    dorado/nn/CRFModel.h
-    dorado/nn/CRFModel.cpp
-    dorado/nn/ModelRunner.h
-    dorado/nn/RemoraModel.cpp
-    dorado/nn/RemoraModel.h
-    dorado/read_pipeline/ReadPipeline.cpp
-    dorado/read_pipeline/ReadPipeline.h
-    dorado/read_pipeline/ScalerNode.cpp
-    dorado/read_pipeline/ScalerNode.h
-    dorado/read_pipeline/StereoDuplexEncoderNode.cpp
-    dorado/read_pipeline/StereoDuplexEncoderNode.h
-    dorado/read_pipeline/BasecallerNode.cpp
-    dorado/read_pipeline/BasecallerNode.h
-    dorado/read_pipeline/ModBaseCallerNode.cpp
-    dorado/read_pipeline/ModBaseCallerNode.h
-    dorado/read_pipeline/WriterNode.cpp
-    dorado/read_pipeline/WriterNode.h
-    dorado/read_pipeline/BaseSpaceDuplexCallerNode.cpp
-    dorado/read_pipeline/BaseSpaceDuplexCallerNode.h
-    dorado/data_loader/DataLoader.cpp
-    dorado/data_loader/DataLoader.h
-    dorado/decode/beam_search.cpp
-    dorado/decode/fast_hash.cpp
-    dorado/decode/fast_hash.h
-    dorado/decode/beam_search.h
-    dorado/decode/CPUDecoder.cpp
-    dorado/decode/CPUDecoder.h
-    dorado/modbase/remora_encoder.cpp
-    dorado/modbase/remora_encoder.h
-    dorado/modbase/remora_scaler.cpp
-    dorado/modbase/remora_scaler.h
-    dorado/modbase/remora_utils.cpp
-    dorado/modbase/remora_utils.h
-    dorado/utils/base_mod_utils.cpp
-    dorado/utils/base_mod_utils.h
-    dorado/utils/compat_utils.cpp
-    dorado/utils/compat_utils.h
-    dorado/utils/log_utils.h
-    dorado/utils/log_utils.cpp
-    dorado/utils/math_utils.h
-    dorado/utils/models.cpp
-    dorado/utils/models.h
-    dorado/utils/module_utils.h
-    dorado/utils/parameters.h
-    dorado/utils/sequence_utils.cpp
-    dorado/utils/sequence_utils.h
-    dorado/utils/stitch.cpp
-    dorado/utils/stitch.h
-    dorado/utils/tensor_utils.cpp
-    dorado/utils/tensor_utils.h
-    dorado/utils/bam_utils.cpp
-    dorado/utils/bam_utils.h
-    dorado/utils/duplex_utils.h
-    dorado/utils/duplex_utils.cpp)
->>>>>>> 55c3a102
+
+function(add_slow5lib)
+    include_directories(dorado/3rdparty/slow5lib/include)
+    include_directories(dorado/3rdparty/slow5lib/src)
+    add_subdirectory(dorado/3rdparty/slow5lib)
+endfunction()
+
+add_slow5lib()
 
 if(APPLE)
     include(cmake/Metal.cmake)
     list(APPEND LIB_SOURCE_FILES
-        dorado/nn/MetalCRFModel.h
-        dorado/nn/MetalCRFModel.cpp
-        dorado/utils/metal_utils.cpp
-        dorado/utils/metal_utils.h
-    )
+            dorado/nn/MetalCRFModel.h
+            dorado/nn/MetalCRFModel.cpp
+            dorado/utils/metal_utils.cpp
+            dorado/utils/metal_utils.h
+            )
 else ()
     list(APPEND LIB_SOURCE_FILES
-        dorado/decode/GPUDecoder.cpp
-        dorado/decode/GPUDecoder.h
-        dorado/nn/CudaCRFModel.h
-        dorado/nn/CudaCRFModel.cpp
-        dorado/utils/cuda_utils.cpp
-        dorado/utils/cuda_utils.h
-    )
+            dorado/decode/GPUDecoder.cpp
+            dorado/decode/GPUDecoder.h
+            dorado/nn/CudaCRFModel.h
+            dorado/nn/CudaCRFModel.cpp
+            dorado/utils/cuda_utils.cpp
+            dorado/utils/cuda_utils.h
+            )
 endif()
 
 add_library(dorado_lib ${LIB_SOURCE_FILES})
 
 set_target_properties(dorado_lib
-    PROPERTIES
-    LIBRARY_OUTPUT_DIRECTORY "${CMAKE_BINARY_DIR}/lib"
-    ARCHIVE_OUTPUT_DIRECTORY "${CMAKE_BINARY_DIR}/lib"
-)
+        PROPERTIES
+        LIBRARY_OUTPUT_DIRECTORY "${CMAKE_BINARY_DIR}/lib"
+        ARCHIVE_OUTPUT_DIRECTORY "${CMAKE_BINARY_DIR}/lib"
+        )
 
 include_directories(${CMAKE_CURRENT_BINARY_DIR}/dorado
-    ${HDF5_INCLUDE_DIRS}
-    ${KOI_INCLUDE}
-    ${POD5_INCLUDE}
-    dorado/3rdparty/HighFive/include
-    dorado/3rdparty/catch2
-    dorado/3rdparty/argparse
-    dorado/3rdparty/toml11
-    dorado/3rdparty/cpp-httplib
-    dorado/3rdparty/metal-cpp/metal-cpp
-    dorado/3rdparty/hdf_plugins/vbz_plugin
-    ${HTSLIB_DIR}
-    dorado/3rdparty/cxxpool/src
-    dorado/3rdparty/NVTX/c/include
-    dorado
-    dorado/3rdparty/spdlog/include
-)
+        ${HDF5_INCLUDE_DIRS}
+        ${KOI_INCLUDE}
+        ${POD5_INCLUDE}
+        dorado/3rdparty/HighFive/include
+        dorado/3rdparty/catch2
+        dorado/3rdparty/argparse
+        dorado/3rdparty/toml11
+        dorado/3rdparty/cpp-httplib
+        dorado/3rdparty/metal-cpp/metal-cpp
+        dorado/3rdparty/hdf_plugins/vbz_plugin
+        ${HTSLIB_DIR}
+        dorado/3rdparty/cxxpool/src
+        dorado/3rdparty/NVTX/c/include
+        dorado
+        dorado/3rdparty/spdlog/include
+        )
 
 enable_testing()
 
 if(NOT SKIP_HDF_PLUGINS)
-  # Can skip this if we're consuming the lib from a parent project that already has hdf_plugins
-  add_hdf_vbz_plugin()
+    # Can skip this if we're consuming the lib from a parent project that already has hdf_plugins
+    add_hdf_vbz_plugin()
 endif()
 
 target_link_libraries(dorado_lib
-    ${APPLE_FWK_FOUNDATION}
-    ${APPLE_FWK_QUARTZ_CORE}
-    ${APPLE_FWK_METAL}
-    ${IOKIT}
-    ${HDF5_C_LIBRARIES}
-    ${TORCH_LIBRARIES}
-    ${POD5_LIBRARIES}
-    ${KOI_LIBRARIES}
-    ${HTSLIB_LIBRARIES}
-    vbz_hdf_plugin
-    OpenSSL::SSL
-    edlib
-    elzip
-)
+        ${APPLE_FWK_FOUNDATION}
+        ${APPLE_FWK_QUARTZ_CORE}
+        ${APPLE_FWK_METAL}
+        ${IOKIT}
+        ${HDF5_C_LIBRARIES}
+        ${TORCH_LIBRARIES}
+        ${POD5_LIBRARIES}
+        ${KOI_LIBRARIES}
+        ${HTSLIB_LIBRARIES}
+        slow5
+        vbz_hdf_plugin
+        OpenSSL::SSL
+        edlib
+        elzip
+        )
 
 if(NOT WIN32)
     add_dependencies(dorado_lib htslib_project)
@@ -335,7 +195,7 @@
     if(NOT WIN32)
         # Set up RPATHs so we can find dependencies
         set(CMAKE_SKIP_RPATH FALSE)
-        # Note: we don't need the relative lib dir if everything is in 
+        # Note: we don't need the relative lib dir if everything is in
         if(APPLE)
             set(CMAKE_INSTALL_RPATH "@executable_path/;@executable_path/../lib")
         else()
@@ -344,19 +204,19 @@
         set(CMAKE_BUILD_WITH_INSTALL_RPATH FALSE)
     endif()
 
-    add_executable(dorado 
-        dorado/main.cpp
-        dorado/cli/duplex.cpp
-        dorado/cli/basecaller.cpp
-        dorado/cli/benchmark.cpp        
-        dorado/cli/download.cpp
-        dorado/cli/cli.h
-    )
+    add_executable(dorado
+            dorado/main.cpp
+            dorado/cli/duplex.cpp
+            dorado/cli/basecaller.cpp
+            dorado/cli/benchmark.cpp
+            dorado/cli/download.cpp
+            dorado/cli/cli.h
+            )
 
     set_target_properties(dorado
-        PROPERTIES
-        RUNTIME_OUTPUT_DIRECTORY "${CMAKE_BINARY_DIR}/bin"
-    )
+            PROPERTIES
+            RUNTIME_OUTPUT_DIRECTORY "${CMAKE_BINARY_DIR}/bin"
+            )
 
     target_link_libraries(dorado dorado_lib)
 
@@ -409,61 +269,6 @@
 
 add_subdirectory(tests)
 
-<<<<<<< HEAD
-if(LINUX OR WIN32)
-    if(BUILD_KOI_FROM_SOURCE)
-        message("-- Building Koi from source")
-        set(KOI_DIR "${3RD_PARTY}/koi")
-
-        if(NOT EXISTS ${KOI_DIR})
-            if(DEFINED GITLAB_CI_TOKEN)
-                message("Cloning Koi using CI token")
-                execute_process(COMMAND git clone https://gitlab-ci-token:${GITLAB_CI_TOKEN}@git.oxfordnanolabs.local/machine-learning/koi.git ${KOI_DIR})
-            else()
-                message("Cloning Koi using ssh")
-                execute_process(COMMAND git clone git@git.oxfordnanolabs.local:machine-learning/koi.git ${KOI_DIR})
-            endif()
-        endif()
-        execute_process(COMMAND git checkout dbb8369ddbc5710d5f3b47d48f2aff098e33a6a9 WORKING_DIRECTORY ${KOI_DIR})
-        add_subdirectory(${KOI_DIR}/koi/lib)
-        target_include_directories(dorado_lib PUBLIC ${KOI_DIR}/koi/lib)
-        target_link_libraries(dorado_lib koi)
-
-    else() # end BUILD_KOI_FROM_SOURCE
-        if(LINUX)
-            download_and_extract(https://nanoporetech.box.com/shared/static/qbasibmplodr2ixztz97v53vmkttxia1.gz koi_lib)
-        elseif(WIN32)
-            download_and_extract(https://nanoporetech.box.com/shared/static/wth54wdx8ls5w3m3wvb9c2s6ng65ahj2.zip koi_lib)
-        endif()
-
-        file(GLOB KOI_DIR "${3RD_PARTY}/koi_lib/*")
-        message("-- Using prebuilt Koi from ${KOI_DIR}")
-
-        target_include_directories(dorado_lib PUBLIC ${KOI_DIR}/include)
-        target_link_directories(dorado_lib PUBLIC ${KOI_DIR}/lib)
-        target_link_libraries(dorado_lib koi)
-    endif()
-endif() # LINUX OR WIN32
-
-target_link_libraries(dorado_lib slow5)
-
-if (APPLE)
-    set(CPACK_GENERATOR "TGZ")
-elseif (LINUX)
-    set(CPACK_GENERATOR "TGZ")
-elseif (WIN32)
-    set(CPACK_GENERATOR "ZIP")
-else()
-    message(FATAL_ERROR "Unexpected archive build platform: expected OSX, UNIX, or WIN32")
-endif()
-set(CPACK_OUTPUT_FILE_PREFIX "${CMAKE_SOURCE_DIR}/archive")
-set(CPACK_PACKAGE_VENDOR "Oxford Nanopore Technologies Plc")
-set(CPACK_PACKAGE_VERSION "0.0.0a")
-set(CPACK_RESOURCE_FILE_LICENSE "${CMAKE_SOURCE_DIR}/LICENCE.txt")
-set(CPACK_RESOURCE_FILE_README "${CMAKE_SOURCE_DIR}/README.md")
-include(CPack)
-=======
 if(NOT DORADO_LIB_ONLY)
     include(cmake/DoradoPackaging.cmake)
-endif()
->>>>>>> 55c3a102
+endif()