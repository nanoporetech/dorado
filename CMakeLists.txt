cmake_minimum_required(VERSION 3.20)
set(CMAKE_POLICY_DEFAULT_CMP0063 NEW)
set(CMAKE_POLICY_DEFAULT_CMP0077 NEW)

project(dorado)

if (NOT EXISTS ${CMAKE_BINARY_DIR}/CMakeCache.txt)
  if (NOT CMAKE_BUILD_TYPE)
    set(CMAKE_BUILD_TYPE "Release" CACHE STRING "" FORCE)
  endif()
endif()

message(STATUS "Build type: ${CMAKE_BUILD_TYPE}")

if(WIN32)
  message(STATUS "toolset: ${CMAKE_GENERATOR_TOOLSET}")
  message(STATUS "platform: ${CMAKE_GENERATOR_PLATFORM}")
  message(STATUS "vs platform: ${CMAKE_VS_PLATFORM_NAME}")
endif()

set(CMAKE_CXX_STANDARD 17)
set(CMAKE_CXX_EXTENSIONS OFF)
set(DORADO_3RD_PARTY ${CMAKE_CURRENT_SOURCE_DIR}/dorado/3rdparty)

find_package(CUDAToolkit QUIET)

if(${CUDAToolkit_FOUND})
  file(REAL_PATH ${CUDAToolkit_TARGET_DIR} CUDAToolkit_REAL_DIR)
  message(STATUS "Found CUDA ${CUDAToolkit_VERSION} (${CUDAToolkit_TARGET_DIR} -> ${CUDAToolkit_REAL_DIR})")
endif()

include(cmake/DoradoVersion.cmake)
include(cmake/UpdateSubmodules.cmake)
include(cmake/DownloadAndExtract.cmake)
include(cmake/SharedLibHelpers.cmake)

include(cmake/HDF5.cmake)
include(cmake/VbzPlugin.cmake)
include(cmake/Koi.cmake)
include(cmake/Pod5.cmake)
include(cmake/Torch.cmake)
include(cmake/OpenSSL.cmake)
include(cmake/Htslib.cmake)

if(DORADO_USING_OLD_CPP_ABI)
  # We need to force the use of the old ABI here, if we are building in an old ABI context, as otherwise elzip builds
  # with the libc++11 ABI and we can't link against it.
  add_compile_options(-D_GLIBCXX_USE_CXX11_ABI=0)
endif()

if(CMAKE_SYSTEM_NAME STREQUAL "Linux")
    if((CMAKE_SYSTEM_PROCESSOR MATCHES "^aarch64*|^arm*") AND (${CUDAToolkit_VERSION} VERSION_LESS 11.0))
        add_compile_definitions(DORADO_TX2)
    endif()
endif()

add_subdirectory(${DORADO_3RD_PARTY}/elzip)

set(ONT_MM2_EXE OFF)
add_subdirectory(${DORADO_3RD_PARTY}/ont-minimap2)


set(BUILD_TESTING OFF)
add_subdirectory(${DORADO_3RD_PARTY}/edlib EXCLUDE_FROM_ALL)
set(BUILD_TESTING ON)

enable_testing()

configure_file(dorado/Version.h.in dorado/Version.h)

set(LIB_SOURCE_FILES
    dorado/nn/CRFModel.h
    dorado/nn/CRFModel.cpp
    dorado/nn/ModelRunner.h
    dorado/nn/RemoraModel.cpp
    dorado/nn/RemoraModel.h
    dorado/read_pipeline/FakeDataLoader.cpp
    dorado/read_pipeline/FakeDataLoader.h
    dorado/read_pipeline/ReadPipeline.cpp
    dorado/read_pipeline/ReadPipeline.h
    dorado/read_pipeline/ScalerNode.cpp
    dorado/read_pipeline/ScalerNode.h
    dorado/read_pipeline/StereoDuplexEncoderNode.cpp
    dorado/read_pipeline/StereoDuplexEncoderNode.h
    dorado/read_pipeline/BasecallerNode.cpp
    dorado/read_pipeline/BasecallerNode.h
    dorado/read_pipeline/ModBaseCallerNode.cpp
    dorado/read_pipeline/ModBaseCallerNode.h
    dorado/read_pipeline/WriterNode.cpp
    dorado/read_pipeline/WriterNode.h
    dorado/read_pipeline/BaseSpaceDuplexCallerNode.cpp
    dorado/read_pipeline/BaseSpaceDuplexCallerNode.h
    dorado/decode/beam_search.cpp
    dorado/decode/fast_hash.cpp
    dorado/decode/fast_hash.h
    dorado/decode/beam_search.h
    dorado/decode/CPUDecoder.cpp
    dorado/decode/CPUDecoder.h
    dorado/modbase/remora_encoder.cpp
    dorado/modbase/remora_encoder.h
    dorado/modbase/remora_scaler.cpp
    dorado/modbase/remora_scaler.h
    dorado/modbase/remora_utils.cpp
    dorado/modbase/remora_utils.h
    dorado/utils/AsyncQueue.h
    dorado/utils/base_mod_utils.cpp
    dorado/utils/base_mod_utils.h
    dorado/utils/compat_utils.cpp
    dorado/utils/compat_utils.h
    dorado/utils/log_utils.h
    dorado/utils/log_utils.cpp
    dorado/utils/math_utils.h
    dorado/utils/module_utils.h
    dorado/utils/parameters.h
    dorado/utils/sequence_utils.cpp
    dorado/utils/sequence_utils.h
    dorado/utils/stitch.cpp
    dorado/utils/stitch.h
    dorado/utils/tensor_utils.cpp
    dorado/utils/tensor_utils.h
    dorado/utils/bam_utils.cpp
    dorado/utils/bam_utils.h
    dorado/utils/duplex_utils.h
    dorado/utils/duplex_utils.cpp
    dorado/utils/basecaller_utils.h
    dorado/utils/basecaller_utils.cpp)

if(APPLE)
    include(cmake/Metal.cmake)
    list(APPEND LIB_SOURCE_FILES
        dorado/nn/MetalCRFModel.h
        dorado/nn/MetalCRFModel.cpp
        dorado/utils/metal_utils.cpp
        dorado/utils/metal_utils.h
    )
else ()
    list(APPEND LIB_SOURCE_FILES
        dorado/decode/GPUDecoder.cpp
        dorado/decode/GPUDecoder.h
        dorado/nn/CudaCRFModel.h
        dorado/nn/CudaCRFModel.cpp
        dorado/utils/cuda_utils.cpp
        dorado/utils/cuda_utils.h
    )
endif()

add_library(dorado_lib ${LIB_SOURCE_FILES})

set_target_properties(dorado_lib
    PROPERTIES
    LIBRARY_OUTPUT_DIRECTORY "${CMAKE_BINARY_DIR}/lib"
    ARCHIVE_OUTPUT_DIRECTORY "${CMAKE_BINARY_DIR}/lib"
)


include_directories(${CMAKE_CURRENT_BINARY_DIR}/dorado
    ${TORCH_INCLUDE_DIRS}
    ${HDF5_INCLUDE_DIRS}
    ${KOI_INCLUDE}
    ${POD5_INCLUDE}
    ${HTSLIB_DIR}
    ${DORADO_3RD_PARTY}/HighFive/include
    ${DORADO_3RD_PARTY}/catch2
    ${DORADO_3RD_PARTY}/argparse
    ${DORADO_3RD_PARTY}/toml11
    ${DORADO_3RD_PARTY}/cpp-httplib
    ${DORADO_3RD_PARTY}/metal-cpp/metal-cpp
    ${DORADO_3RD_PARTY}/hdf_plugins/vbz_plugin
    ${DORADO_3RD_PARTY}/cxxpool/src
    ${DORADO_3RD_PARTY}/NVTX/c/include
    ${DORADO_3RD_PARTY}/spdlog/include
    ${DORADO_3RD_PARTY}/spdlog/include
    ${DORADO_3RD_PARTY}/indicators/include
    ${DORADO_3RD_PARTY}/ont-minimap2/src/3rdparty/minimap2
    dorado)

enable_testing()

if(NOT SKIP_HDF_PLUGINS)
  # Can skip this if we're consuming the lib from a parent project that already has hdf_plugins
  add_hdf_vbz_plugin()
endif()

target_link_libraries(dorado_lib
    ${APPLE_FWK_FOUNDATION}
    ${APPLE_FWK_QUARTZ_CORE}
    ${APPLE_FWK_METAL}
    ${TORCH_LIBRARIES}
    ${KOI_LIBRARIES}
    ${HTSLIB_LIBRARIES}
    vbz_hdf_plugin
    OpenSSL::SSL
    edlib
)

if(APPLE AND NOT CMAKE_SYSTEM_NAME STREQUAL "iOS")
    target_link_libraries(dorado_lib ${IOKIT})
endif()

if(NOT WIN32)
    add_dependencies(dorado_lib htslib_project)
endif()

if(APPLE)
    add_custom_target(metal-lib DEPENDS default.metallib)
    add_dependencies(dorado_lib metal-lib)
endif()

if(NOT DORADO_LIB_ONLY)
    if(NOT WIN32)
        # Set up RPATHs so we can find dependencies
        set(CMAKE_SKIP_RPATH FALSE)
        # Note: we don't need the relative lib dir if everything is in 
        if(APPLE)
            set(CMAKE_INSTALL_RPATH "@executable_path/;@executable_path/../lib")
        else()
            set(CMAKE_INSTALL_RPATH "$ORIGIN/../lib/;$ORIGIN")
        endif()
        set(CMAKE_BUILD_WITH_INSTALL_RPATH FALSE)
    endif()

    add_executable(dorado 
        dorado/main.cpp
        dorado/cli/aligner.cpp
        dorado/cli/duplex.cpp
        dorado/cli/basecaller.cpp
        dorado/cli/benchmark.cpp        
        dorado/cli/download.cpp
        dorado/cli/cli.h
    )

    set_target_properties(dorado
        PROPERTIES
        RUNTIME_OUTPUT_DIRECTORY "${CMAKE_BINARY_DIR}/bin"
    )

    target_link_libraries(dorado
        dorado_lib
        dorado_io_lib
<<<<<<< HEAD
        minimap2
=======
        dorado_models_lib
>>>>>>> 7467f8e3
    )

    if (DEFINED DORADO_INSTALL_PATH)
        set(CMAKE_INSTALL_PREFIX ${DORADO_INSTALL_PATH})
    else()
        set(CMAKE_INSTALL_PREFIX ${CMAKE_BINARY_DIR}/../dist)
    endif()

    install(TARGETS dorado RUNTIME)
endif()

if(CMAKE_SYSTEM_NAME STREQUAL "Linux")
    # CUDA system DLLs we depend on:
    set(PATTERNS
        "*cudart.so*"
        "*cublas*.so*"
        "*nvToolsExt.so*"
    )

    if(${CMAKE_SYSTEM_PROCESSOR} STREQUAL "aarch64")
        list(APPEND PATTERNS
            "*cusparse.so*"
            "*curand.so*"
            "*cusolver.so*"
            "*cufft.so*"
        )
    endif()

    foreach(PATTERN ${PATTERNS})
        file(GLOB DEP_DLLS "${CUDAToolkit_ROOT}/targets/${CMAKE_SYSTEM_PROCESSOR}-linux/lib/${PATTERN}")
        install(FILES ${DEP_DLLS} DESTINATION lib COMPONENT redist_libs)
    endforeach()

    file(GLOB TORCH_DLLS "${TORCH_LIB}/lib/*.so*")
    install(FILES ${TORCH_DLLS} DESTINATION lib COMPONENT redist_libs)

    if(DYNAMIC_HDF)
        string(REPLACE "."  "" SHARED_LIB_EXT "${CMAKE_SHARED_LIBRARY_SUFFIX}")
        FILTER_LIST("${HDF5_C_LIBRARIES}" DEBUG_LIBRARIES debug optimized ${SHARED_LIB_EXT})
        RESOLVE_SYMLINKS("${DEBUG_LIBRARIES}" NEW_HDF_DEBUG_LIBRARIES)
        foreach(HDF_LIB IN LISTS NEW_HDF_DEBUG_LIBRARIES)
	    if(${HDF_LIB} MATCHES "hdf5")
                install(FILES ${HDF_LIB} DESTINATION lib COMPONENT redist_libs CONFIGURATIONS Debug)
            endif()
        endforeach()
        FILTER_LIST("${HDF5_C_LIBRARIES}" RELEASE_LIBRARIES optimized debug ${SHARED_LIB_EXT})
        RESOLVE_SYMLINKS("${RELEASE_LIBRARIES}" NEW_HDF_RELEASE_LIBRARIES)
        foreach(HDF_LIB IN LISTS NEW_HDF_RELEASE_LIBRARIES)
	    if(${HDF_LIB} MATCHES "hdf5")
                install(FILES ${HDF_LIB} DESTINATION lib COMPONENT redist_libs CONFIGURATIONS Release ReleaseWithDebInfo)
            endif()
        endforeach()
    endif()

    find_library(SZ_DLL sz REQUIRED)
    get_filename_component(SZ_DLL_PATH ${SZ_DLL} DIRECTORY)
    file(GLOB SZ_DLLS "${SZ_DLL_PATH}/libsz.so*")
    install(FILES ${SZ_DLLS} DESTINATION lib COMPONENT redist_libs)

    find_library(AEC_DLL aec REQUIRED)
    get_filename_component(AEC_DLL_PATH ${AEC_DLL} DIRECTORY)
    file(GLOB AEC_DLLS "${AEC_DLL_PATH}/libaec.so*")
    install(FILES ${AEC_DLLS} DESTINATION lib COMPONENT redist_libs)

    # If zstd has been dynamically linked, add the .so to the package
    get_filename_component(ZSTD_LIBRARY_PATH ${ZSTD_LIBRARY_RELEASE} DIRECTORY)
    file(GLOB ZSTD_DLLS "${ZSTD_LIBRARY_PATH}/*zstd.so*")
    install(FILES ${ZSTD_DLLS} DESTINATION lib COMPONENT redist_libs)

elseif(WIN32)
    file(GLOB TORCH_DLLS "${TORCH_LIB}/lib/*.dll")
    install(FILES ${TORCH_DLLS} DESTINATION bin COMPONENT redist_libs)
    file(GLOB HTSLIB_DLLS "${HTSLIB_DIR}/*.dll")
    install(FILES ${HTSLIB_DLLS} DESTINATION bin COMPONENT redist_libs)
elseif(APPLE)
    file(GLOB TORCH_DLLS "${TORCH_LIB}/lib/*.dylib")
    install(FILES ${TORCH_DLLS} DESTINATION lib COMPONENT redist_libs)
endif()

add_library(dorado_models_lib
    dorado/utils/models.cpp
    dorado/utils/models.h
)

target_link_libraries(dorado_models_lib
    OpenSSL::SSL
    elzip
)

if(NOT CMAKE_SYSTEM_NAME STREQUAL "iOS")
    add_library(dorado_io_lib
        dorado/data_loader/DataLoader.cpp
        dorado/data_loader/DataLoader.h
    )

    if (${CMAKE_SYSTEM_NAME} STREQUAL "Linux")
        add_library(dorado_allocator_lib STATIC
            dorado/utils/allocator_override.cpp
        )
        target_link_libraries(dorado_allocator_lib
            ${POD5_LIBRARIES}
        )

        target_link_libraries(dorado_io_lib dorado_allocator_lib)
    endif()

    target_link_libraries(dorado_io_lib
       ${POD5_LIBRARIES}
       ${HDF5_C_LIBRARIES}
       ${CMAKE_DL_LIBS}
    )

    set_target_properties(dorado_io_lib
        PROPERTIES
        LIBRARY_OUTPUT_DIRECTORY "${CMAKE_BINARY_DIR}/lib"
        ARCHIVE_OUTPUT_DIRECTORY "${CMAKE_BINARY_DIR}/lib"
    )

    add_subdirectory(tests)
endif()

if(NOT DORADO_LIB_ONLY)
    include(cmake/DoradoPackaging.cmake)
endif()<|MERGE_RESOLUTION|>--- conflicted
+++ resolved
@@ -237,11 +237,8 @@
     target_link_libraries(dorado
         dorado_lib
         dorado_io_lib
-<<<<<<< HEAD
+        dorado_models_lib
         minimap2
-=======
-        dorado_models_lib
->>>>>>> 7467f8e3
     )
 
     if (DEFINED DORADO_INSTALL_PATH)
