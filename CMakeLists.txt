--- conflicted
+++ resolved
@@ -78,22 +78,11 @@
 if(APPLE)
     include(cmake/Metal.cmake)
     list(APPEND LIB_SOURCE_FILES
-<<<<<<< HEAD
         dorado/nn/metal/nn.h
         dorado/nn/MetalCRFModel.h
         dorado/nn/MetalCRFModel.cpp
-        dorado/decode/MTLDecoder.cpp
-        dorado/decode/MTLDecoder.h
         dorado/utils/metal_utils.cpp
         dorado/utils/metal_utils.h
-    )
-=======
-            dorado/nn/metal/nn.h
-            dorado/nn/MetalCRFModel.h
-            dorado/nn/MetalCRFModel.cpp
-            dorado/utils/metal_utils.cpp
-            dorado/utils/metal_utils.h)
->>>>>>> 465cb4a2
 endif()
 
 add_library(dorado_lib ${LIB_SOURCE_FILES})
