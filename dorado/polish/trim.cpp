--- conflicted
+++ resolved
@@ -309,11 +309,7 @@
 }  // namespace
 
 std::vector<TrimInfo> trim_samples(const std::vector<Sample>& samples,
-<<<<<<< HEAD
-                                   const std::optional<const RegionInt>& region) {
-=======
                                    const std::optional<const secondary::RegionInt>& region) {
->>>>>>> c1daa781
     std::vector<const Sample*> ptrs;
     ptrs.reserve(std::size(samples));
     for (const auto& sample : samples) {
@@ -323,11 +319,7 @@
 }
 
 std::vector<TrimInfo> trim_samples(const std::vector<const Sample*>& samples,
-<<<<<<< HEAD
-                                   const std::optional<const RegionInt>& region) {
-=======
                                    const std::optional<const secondary::RegionInt>& region) {
->>>>>>> c1daa781
     std::vector<TrimInfo> result(std::size(samples));
 
     if (std::empty(samples)) {
