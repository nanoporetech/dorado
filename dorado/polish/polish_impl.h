--- conflicted
+++ resolved
@@ -144,11 +144,7 @@
  *          input draft sequences into windows.
  */
 std::vector<Window> create_windows_from_regions(
-<<<<<<< HEAD
-        const std::vector<Region>& regions,
-=======
         const std::vector<secondary::Region>& regions,
->>>>>>> c1daa781
         const std::unordered_map<std::string, std::pair<int64_t, int64_t>>& draft_lookup,
         const int32_t bam_chunk_len,
         const int32_t window_overlap);
