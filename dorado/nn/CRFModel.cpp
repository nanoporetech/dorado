--- conflicted
+++ resolved
@@ -34,7 +34,6 @@
 using quantized_lstm = std::function<int(void *, void *, void *, void *, void *, void *, int)>;
 
 #if USE_CUDA_LSTM
-<<<<<<< HEAD
 #define CUDA_CHECK(X)                                                                         \
     {                                                                                         \
         cudaError_t error = X;                                                                \
@@ -63,8 +62,6 @@
         exit(EXIT_FAILURE);
     }
 }
-=======
->>>>>>> 6290eef8
 
 static bool cuda_lstm_is_quantized(int layer_size) {
     return ((layer_size == 96) ||
@@ -161,7 +158,6 @@
     torch::Tensor forward(torch::Tensor x) {
         // Input x is [N, C_in, T_in], contiguity optional
 #if USE_CUDA_LSTM
-<<<<<<< HEAD
         if (to_lstm && x.device() != torch::kCPU) {
             c10::cuda::CUDAGuard device_guard(x.device());
             auto stream = at::cuda::getCurrentCUDAStream().stream();
@@ -203,60 +199,10 @@
                     mm_out = res.slice(0, 1, chunk_size_out + 1)
                                      .view({-1, 2 * out_size})
                                      .view(torch::kF16);
-=======
-            if (x.device() != torch::kCPU) {
-                c10::cuda::CUDAGuard device_guard(x.device());
-                auto stream = at::cuda::getCurrentCUDAStream().stream();
-
-                int batch_size = x.size(0);
-                int chunk_size_in = x.size(2);
-                int chunk_size_out = chunk_size_in / stride;
-                auto w_device = conv->weight.view({out_size, in_size * window_size})
-                                        .t()
-                                        .to(x.options())
-                                        .contiguous();
-                auto b_device = conv->bias.to(x.options());
-                if (cuda_lstm_is_quantized(out_size)) {
-                    torch::Tensor res =
-                            torch::empty({batch_size, chunk_size_out, out_size}, x.options());
-                    auto res_2D = res.view({-1, out_size});
-                    auto ntcw_mat = torch::empty({batch_size, chunk_size_out, in_size, window_size},
-                                                 x.options());
-                    host_window_ntcw_f16(stream, x.stride(0), x.stride(2), x.stride(1), batch_size,
-                                         chunk_size_in, in_size, window_size, stride,
-                                         ntcw_mat.stride(0), ntcw_mat.stride(1), ntcw_mat.stride(2),
-                                         ntcw_mat.stride(3), x.data_ptr(), ntcw_mat.data_ptr());
-                    dorado::utils::cublas_matmul_f16(ntcw_mat.view({-1, in_size * window_size}),
-                                                     w_device, res_2D);
-                    host_bias_swish_f16(stream, res_2D.size(0), res_2D.size(1), res_2D.stride(0),
-                                        res_2D.data_ptr(), b_device.data_ptr());
-
-                    // Output is [N, T_out, C_out], contiguous
-                    return res;
->>>>>>> 6290eef8
                 } else {
                     res = torch::empty({chunk_size_out + 1, batch_size, 2, out_size}, x.options());
                     auto res_TNC = res.slice(0, 1, chunk_size_out + 1).select(2, 1);
-<<<<<<< HEAD
                     mm_out = res_TNC.view({-1, out_size});
-=======
-                    auto res_2D = res_TNC.view({-1, out_size});
-
-                    auto tncw_mat = torch::empty({chunk_size_out, batch_size, in_size, window_size},
-                                                 x.options());
-                    host_window_ntcw_f16(stream, x.stride(0), x.stride(2), x.stride(1), batch_size,
-                                         chunk_size_in, in_size, window_size, stride,
-                                         tncw_mat.stride(1), tncw_mat.stride(0), tncw_mat.stride(2),
-                                         tncw_mat.stride(3), x.data_ptr(), tncw_mat.data_ptr());
-                    dorado::utils::cublas_matmul_f16(tncw_mat.view({-1, in_size * window_size}),
-                                                     w_device, res_2D);
-                    host_bias_swish_f16(stream, res_2D.size(0), res_2D.size(1), res_2D.stride(0),
-                                        res_2D.data_ptr(), b_device.data_ptr());
-
-                    // Output is [T_out + 1, N, 2, C_out], contiguous, which serves as
-                    // working memory for CuBLAS LSTM
-                    return res;
->>>>>>> 6290eef8
                 }
 
                 auto tncw_mat = torch::empty({chunk_size_out, batch_size, in_size, window_size},
@@ -492,7 +438,6 @@
 
         int layer_idx = 0;
         for (auto &rnn : {rnn1, rnn2, rnn3, rnn4, rnn5}) {
-<<<<<<< HEAD
             ScopedProfileRange spr_lstm("lstm_layer");
             auto state_buf = torch::zeros({batch_size, layer_size}, opts_f16);
             auto weights_cpu = rnn->weights;
@@ -560,24 +505,6 @@
                                        device_bias[layer_idx].data_ptr(), gate_buf.data_ptr(),
                                        state_buf.data_ptr(), timestep_out.data_ptr());
                 }
-=======
-            auto state_buf = torch::zeros({batch_size, layer_size}, in.options());
-            auto weights_cpu = rnn->weights.t().contiguous();
-            auto weights = weights_cpu.to(in.device());
-            auto bias = rnn->bias.to(in.device());
-            for (int ts = 0; ts < chunk_size; ++ts) {
-                auto timestep_in = working_mem_all[rnn->reverse ? (chunk_size - ts) : ts];
-                auto timestep_out = rnn->reverse ? working_mem_left[chunk_size - ts - 1]
-                                                 : working_mem_right[ts];
-
-                // Timestep matrix mulitplication (using cublasGemmEx, as using torch::matmul
-                // as below is a bit slower on A100 for some reason)
-                // gate_buf = torch::matmul(timestep_in, weights);
-                dorado::utils::cublas_matmul_f16(timestep_in, weights, gate_buf);
-                host_lstm_step_f16(stream, batch_size, layer_size, bias.data_ptr(),
-                                   gate_buf.data_ptr(), state_buf.data_ptr(),
-                                   timestep_out.data_ptr());
->>>>>>> 6290eef8
             }
             ++layer_idx;
         }
@@ -781,26 +708,16 @@
 template <class LSTMStackType>
 struct CRFModelImpl : Module {
     CRFModelImpl(const CRFModelConfig &config, bool expand_blanks, int batch_size, int chunk_size) {
-<<<<<<< HEAD
-        constexpr float conv3_max_value = 3.5f;
-        conv1 = register_module("conv1",
-                                Convolution(1, config.conv, 5, 1, config.clamp, 3.5f, false));
-        conv2 = register_module("conv2",
-                                Convolution(config.conv, 16, 5, 1, config.clamp, 3.5f, false));
+        constexpr float conv_max_value = 3.5f;
+        conv1 = register_module("conv1", Convolution(config.num_features, config.conv, 5, 1,
+                                                     config.clamp, conv_max_value, false));
+        conv2 = register_module(
+                "conv2", Convolution(config.conv, 16, 5, 1, config.clamp, conv_max_value, false));
         conv3 = register_module("conv3", Convolution(16, config.insize, 19, config.stride,
-                                                     config.clamp, conv3_max_value, true));
-
-        float scale = 2 * I8_RANGE / (conv3_max_value - SWISH_LOWER_BOUND);
-        float zero_offset = scale * conv3_max_value - I8_RANGE;
-=======
-        conv1 = register_module("conv1", Convolution(config.num_features, config.conv, 5, 1));
-        clamp1 = Clamp(-0.5, 3.5, config.clamp);
-        conv2 = register_module("conv2", Convolution(config.conv, 16, 5, 1));
-        clamp2 = Clamp(-0.5, 3.5, config.clamp);
-        conv3 = register_module("conv3", Convolution(16, config.insize, 19, config.stride, true));
-        clamp3 = Clamp(-0.5, 3.5, config.clamp);
-
->>>>>>> 6290eef8
+                                                     config.clamp, conv_max_value, true));
+
+        float scale = 2 * I8_RANGE / (conv_max_value - SWISH_LOWER_BOUND);
+        float zero_offset = scale * conv_max_value - I8_RANGE;
         rnns = register_module(
                 "rnns", LSTMStackType(config.insize, batch_size, chunk_size / config.stride, scale,
                                       zero_offset));
@@ -811,25 +728,13 @@
             linear1 = register_module("linear1", Linear(config.insize, decomposition));
             linear2 = register_module(
                     "linear2", Linear(LinearOptions(decomposition, config.outsize).bias(false)));
-<<<<<<< HEAD
-            clamp1 = Clamp(-4.0, 4.0, config.clamp);
+            clamp1 = Clamp(-5.0, 5.0, config.clamp);
             encoder = Sequential(conv1, conv2, conv3, rnns, linear1, linear2, clamp1);
         } else if (config.conv == 16) {
             linear1 = register_module(
                     "linear1", Linear(LinearOptions(config.insize, config.outsize).bias(false)));
-            clamp1 = Clamp(-4.0, 4.0, config.clamp);
+            clamp1 = Clamp(-5.0, 5.0, config.clamp);
             encoder = Sequential(conv1, conv2, conv3, rnns, linear1, clamp1);
-=======
-            clamp4 = Clamp(-5.0, 5.0, config.clamp);
-            encoder = Sequential(conv1, clamp1, conv2, clamp2, conv3, clamp3, rnns, linear1,
-                                 linear2, clamp4);
-        } else if ((config.conv == 16) && (config.num_features == 1)) {
-            linear1 = register_module(
-                    "linear1", Linear(LinearOptions(config.insize, config.outsize).bias(false)));
-            clamp4 = Clamp(-5.0, 5.0, config.clamp);
-            encoder =
-                    Sequential(conv1, clamp1, conv2, clamp2, conv3, clamp3, rnns, linear1, clamp4);
->>>>>>> 6290eef8
         } else {
             linear = register_module("linear1", LinearCRF(config.insize, config.outsize));
             encoder = Sequential(conv1, conv2, conv3, rnns, linear);
