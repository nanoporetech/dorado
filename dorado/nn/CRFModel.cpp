#include "CRFModel.h"

#include "../utils/module_utils.h"
#include "../utils/tensor_utils.h"

#ifndef __APPLE__
#include "../utils/cuda_utils.h"

#include <ATen/cuda/CUDAContext.h>
#include <c10/cuda/CUDAGuard.h>

extern "C" {
#include "koi.h"
}

#define USE_CUDA_LSTM 1
#define CUDA_PROFILE_TO_CERR 0
#else
#define USE_CUDA_LSTM 0
#endif

#include <math.h>
#include <nvtx3/nvtx3.hpp>
#include <spdlog/spdlog.h>
#include <toml.hpp>
#include <torch/torch.h>

#include <limits>
#include <string>

constexpr bool g_options_no_i8 = false;
constexpr bool g_options_no_conv_i8 = true;
constexpr float g_options_scale_i8 = 1.0f;
constexpr float g_options_scale_i8_lstm = 1.0f;
constexpr float g_options_conv3_max = 3.5f;

using namespace torch::nn;
namespace F = torch::nn::functional;
using Slice = torch::indexing::Slice;
using quantized_lstm = std::function<int(void *, void *, void *, void *, void *, void *, int)>;

#if USE_CUDA_LSTM

static bool cuda_lstm_is_quantized(int layer_size, cudaDeviceProp *prop) {
    return !(prop->major == 6 && prop->minor == 2) &&
           ((layer_size == 96) || (layer_size == 128 && prop->major < 8));
}

#endif  // if USE_CUDA_LSTM

#if CUDA_PROFILE_TO_CERR
#define CUDA_CHECK(X)                                                                         \
    {                                                                                         \
        cudaError_t error = X;                                                                \
        if (error != cudaSuccess) {                                                           \
            printf("CUDA returned error %s (code %d), line(%d)\n", cudaGetErrorString(error), \
                   error, __LINE__);                                                          \
            exit(EXIT_FAILURE);                                                               \
        }                                                                                     \
    }

class ScopedProfileRange {
public:
    explicit ScopedProfileRange(const char *label) : m_nvtx_range(label), m_label(label) {
        m_stream = at::cuda::getCurrentCUDAStream().stream();
        CUDA_CHECK(cudaEventCreate(&m_start));
        CUDA_CHECK(cudaEventRecord(m_start, m_stream));
        m_active = true;
    }

    ~ScopedProfileRange() { finish(); }

private:
    void finish() {
        if (!m_active) {
            return;
        }
        cudaEvent_t stop;
        CUDA_CHECK(cudaEventCreate(&stop));
        CUDA_CHECK(cudaEventRecord(stop, m_stream));
        CUDA_CHECK(cudaEventSynchronize(stop));
        float timeMs = 0.0f;
        CUDA_CHECK(cudaEventElapsedTime(&timeMs, m_start, stop));
        CUDA_CHECK(cudaEventDestroy(m_start));
        CUDA_CHECK(cudaEventDestroy(stop));
        std::cerr << "[" << m_label << " " << timeMs << " ms]" << std::endl;
        m_active = false;
    }

    nvtx3::scoped_range m_nvtx_range;
    const char *m_label;
    cudaStream_t m_stream;
    cudaEvent_t m_start;
    bool m_active;
};
#else  // if CUDA_PROFILE_TO_CERR
using ScopedProfileRange = nvtx3::scoped_range;
#endif

namespace {
template <class Model>
ModuleHolder<AnyModule> populate_model(Model &&model,
                                       const std::filesystem::path &path,
                                       const torch::TensorOptions &options,
                                       bool decomposition,
                                       bool linear_layer_bias) {
    auto state_dict = dorado::load_crf_model_weights(path, decomposition, linear_layer_bias);
    model->load_state_dict(state_dict);
    model->to(options.dtype_opt().value().toScalarType());
    model->to(options.device_opt().value());
    model->eval();

    auto module = AnyModule(model);
    auto holder = ModuleHolder<AnyModule>(module);
    return holder;
}
}  // namespace

namespace dorado {

namespace nn {

static constexpr float SWISH_LOWER_BOUND = -0.278464543f;  // global minimum of `x * sigmoid(x)`
static constexpr float I8_RANGE = 127.f;

struct ConvolutionImpl : Module {
    ConvolutionImpl(int size,
                    int outsize,
                    int k,
                    int stride_,
                    bool clamp_,
                    float max_value_,
                    bool to_lstm_)
            : in_size(size),
              out_size(outsize),
              window_size(k),
              stride(stride_),
              clamp(clamp_),
              max_value(clamp_ ? max_value_ : std::numeric_limits<float>::max()),
              to_lstm(to_lstm_) {
        conv = register_module(
                "conv", Conv1d(Conv1dOptions(size, outsize, k).stride(stride).padding(k / 2)));
        activation = register_module("activation", SiLU());
    }

    torch::Tensor forward(torch::Tensor x) {
        // Input x is [N, C_in, T_in], contiguity optional
#if USE_CUDA_LSTM
        if (to_lstm && x.device() != torch::kCPU) {
            c10::cuda::CUDAGuard device_guard(x.device());
            auto stream = at::cuda::getCurrentCUDAStream().stream();

            int batch_size = x.size(0);
            int chunk_size_in = x.size(2);
            int chunk_size_out = chunk_size_in / stride;
            auto w_device = conv->weight.view({out_size, in_size * window_size})
                                    .t()
                                    .to(x.options())
                                    .contiguous();
            auto b_device = conv->bias.to(x.options());

            cudaDeviceProp *prop = at::cuda::getCurrentDeviceProperties();
            const bool output_NTC = cuda_lstm_is_quantized(out_size, prop);
            const bool output_int8 = !g_options_no_conv_i8 && !g_options_no_i8 && !output_NTC &&
                                     clamp && prop->major >= 8;

            if (output_NTC) {
                auto res = torch::empty({batch_size, chunk_size_out, out_size}, x.options());
                auto res_2D = res.view({-1, out_size});
                auto ntcw_mat = torch::empty({batch_size, chunk_size_out, in_size, window_size},
                                             x.options());
                host_window_ntcw_f16(stream, x.stride(0), x.stride(2), x.stride(1), batch_size,
                                     chunk_size_in, in_size, window_size, stride,
                                     ntcw_mat.stride(0), ntcw_mat.stride(1), ntcw_mat.stride(2),
                                     ntcw_mat.stride(3), x.data_ptr(), ntcw_mat.data_ptr());
                dorado::utils::matmul_f16(ntcw_mat.view({-1, in_size * window_size}), w_device,
                                          res_2D);
                host_bias_swish_f16_clamp(stream, res_2D.size(0), res_2D.size(1), res_2D.stride(0),
                                          res_2D.data_ptr(), b_device.data_ptr(), max_value);
                // Output is [N, T_out, C_out], contiguous
                return res;
            } else {
                torch::Tensor res, mm_out;
                if (output_int8) {
                    res = torch::empty({chunk_size_out + 1, batch_size, 2, out_size},
                                       x.options().dtype(torch::kInt8));
                    mm_out = res.slice(0, 1, chunk_size_out + 1)
                                     .view({-1, 2 * out_size})
                                     .view(torch::kF16);
                } else {
                    res = torch::empty({chunk_size_out + 1, batch_size, 2, out_size}, x.options());
                    auto res_TNC = res.slice(0, 1, chunk_size_out + 1).select(2, 1);
                    mm_out = res_TNC.view({-1, out_size});
                }

                auto tncw_mat = torch::empty({chunk_size_out, batch_size, in_size, window_size},
                                             x.options());
                host_window_ntcw_f16(stream, x.stride(0), x.stride(2), x.stride(1), batch_size,
                                     chunk_size_in, in_size, window_size, stride,
                                     tncw_mat.stride(1), tncw_mat.stride(0), tncw_mat.stride(2),
                                     tncw_mat.stride(3), x.data_ptr(), tncw_mat.data_ptr());
                dorado::utils::matmul_f16(tncw_mat.view({-1, in_size * window_size}), w_device,
                                          mm_out);
                if (output_int8) {
                    // float scale = 2 * I8_RANGE / (max_value - SWISH_LOWER_BOUND);
                    // float zero_offset = scale * max_value - I8_RANGE;
                    // float scale = 2.f * I8_RANGE;
                    // float zero_offset = 0.f;
                    host_bias_swish_f16_clamp(stream, mm_out.size(0), mm_out.size(1),
                                              mm_out.stride(0), mm_out.data_ptr(),
                                              b_device.data_ptr(), max_value);
                    float scale_i8 = g_options_scale_i8;
                    if (scale_i8) {
                        mm_out /= scale_i8;
                    }
                    host_convert_inplace(stream, mm_out.data_ptr(), KOI_F16, KOI_I8,
                                         mm_out.stride(0), out_size, mm_out.size(0),
                                         mm_out.size(1));
                    // host_bias_swish_f16_i8_inplace(stream, mm_out.size(0), mm_out.size(1), out_size,
                    //                                mm_out.data_ptr(), b_device.data_ptr(), scale,
                    //                                zero_offset);
                } else {
                    host_bias_swish_f16_clamp(stream, mm_out.size(0), mm_out.size(1),
                                              mm_out.stride(0), mm_out.data_ptr(),
                                              b_device.data_ptr(), max_value);
                }
                // Output is [T_out + 1, N, 2, C_out], contiguous, which serves as
                // working memory for CuBLAS LSTM
                res.index({0, Slice(), 1}) = 0;
                res.index({chunk_size_out, Slice(), 0}) = 0;
                return res;
            }
        }
#endif
        x = activation(conv(x));
        if (clamp) {
            x = x.clamp(c10::nullopt, max_value);
        }
        if (to_lstm) {
            // Output is [N, T_out, C_out], non-contiguous
            return x.transpose(1, 2);
        } else {
            // Output is [N, C_out, T_out], contiguous
            return x;
        }
    }

    Conv1d conv{nullptr};
    SiLU activation{nullptr};
    int in_size;
    int out_size;
    int window_size;
    int stride;
    const bool clamp;
    const float max_value;
    const bool to_lstm;
};

struct LinearCRFImpl : Module {
    LinearCRFImpl(int insize, int outsize) : scale(5), blank_score(2.0), expand_blanks(false) {
        linear = register_module("linear", Linear(insize, outsize));
        activation = register_module("activation", Tanh());
    };

    torch::Tensor forward(torch::Tensor x) {
        // Input x is [N, T, C], contiguity optional
        auto N = x.size(0);
        auto T = x.size(1);

        torch::Tensor scores;
#if USE_CUDA_LSTM
        if (x.device() != torch::kCPU) {
            // Optimised version of the else branch for CUDA devices
            c10::cuda::CUDAGuard device_guard(x.device());
            auto stream = at::cuda::getCurrentCUDAStream().stream();

            x = x.contiguous().reshape({N * T, -1});
            scores = torch::matmul(x, linear->weight.t());
            host_bias_tanh_scale_f16(stream, N * T, scores.size(1), scale, scores.data_ptr(),
                                     linear->bias.data_ptr());
            scores = scores.view({N, T, -1});
        } else
#endif  // if USE_CUDA_LSTM
        {
            scores = activation(linear(x)) * scale;
        }

        if (expand_blanks == true) {
            scores = scores.contiguous();
            int C = scores.size(2);
            scores = F::pad(scores.view({N, T, C / 4, 4}),
                            F::PadFuncOptions({1, 0, 0, 0, 0, 0, 0, 0}).value(blank_score))
                             .view({N, T, -1});
        }

        // Output is [N, T, C], contiguous
        return scores;
    }

    int scale;
    int blank_score;
    bool expand_blanks;
    Linear linear{nullptr};
    Tanh activation{nullptr};
};

#if USE_CUDA_LSTM

struct CudaLSTMImpl : Module {
    CudaLSTMImpl(int layer_size, bool reverse_) : reverse(reverse_) {
        auto options = torch::TensorOptions().dtype(torch::kFloat16);
        weights = torch::empty({layer_size * 4, layer_size * 2}, options).contiguous();
        auto weight_ih = weights.slice(1, 0, layer_size);
        auto weight_hh = weights.slice(1, layer_size, 2 * layer_size);
        if (reverse) {
            std::swap(weight_ih, weight_hh);
        }
        bias = torch::empty({layer_size * 4}, options).contiguous();
        auto bias_hh = torch::empty({layer_size * 4}, options).contiguous();

        register_parameter("weight_ih", weight_ih, false);
        register_parameter("weight_hh", weight_hh, false);
        register_parameter("bias_ih", bias, false);
        register_parameter("bias_hh", bias_hh, false);
    }

    torch::Tensor weights, bias;
    bool reverse;
};

TORCH_MODULE(CudaLSTM);

struct CudaLSTMStackImpl : Module {
<<<<<<< HEAD
    CudaLSTMStackImpl(int layer_size_,
                      int batch_size,
                      int chunk_size,
                      float scale_i8_,
                      float zero_offset_i8_)
            : layer_size(layer_size_), scale_i8(scale_i8_), zero_offset_i8(zero_offset_i8_) {
=======
    explicit CudaLSTMStackImpl(int layer_size_) : layer_size(layer_size_) {
>>>>>>> 0ebfa9e3
        rnn1 = register_module("rnn_1", CudaLSTM(layer_size, true));
        rnn2 = register_module("rnn_2", CudaLSTM(layer_size, false));
        rnn3 = register_module("rnn_3", CudaLSTM(layer_size, true));
        rnn4 = register_module("rnn_4", CudaLSTM(layer_size, false));
        rnn5 = register_module("rnn_5", CudaLSTM(layer_size, true));

        m_quantize = cuda_lstm_is_quantized(layer_size, at::cuda::getCurrentDeviceProperties());

        if (layer_size == 96) {
            _host_run_lstm_fwd_quantized = host_run_lstm_fwd_quantized96;
            _host_run_lstm_rev_quantized = host_run_lstm_reverse_quantized96;
        } else if (layer_size == 128) {
            _host_run_lstm_fwd_quantized = host_run_lstm_fwd_quantized128;
            _host_run_lstm_rev_quantized = host_run_lstm_reverse_quantized128;
        }
    }

<<<<<<< HEAD
    bool _weights_rearranged = false;
    bool m_quantize;
    torch::Tensor _chunks;
    std::vector<torch::Tensor> device_weights;
    std::vector<torch::Tensor> device_bias;
    std::vector<torch::Tensor> device_scale;
    std::vector<torch::Tensor> _r_wih;
    std::vector<torch::Tensor> _quantized_buffers;
    std::vector<torch::Tensor> _quantization_scale_factors;
    quantized_lstm _host_run_lstm_fwd_quantized{nullptr};
    quantized_lstm _host_run_lstm_rev_quantized{nullptr};

    torch::Tensor forward_cublas_or_cutlass(torch::Tensor in) {
        // input is ([T+1, N, 2, C], contiguous) (see below)
=======
    // Dispatch to different forward method depending on whether we use quantized LSTMs or not
    torch::Tensor forward(torch::Tensor x) {
        // Input x is [N, T, C], contiguity optional
        if (m_quantize) {
            // Output is [N, T, C], contiguous
            return forward_quantized(x);
        } else {
            // Output is [N, T, C], non-contiguous
            return forward_cublas(x);
        }
    }

private:
    torch::Tensor forward_cublas(torch::Tensor in) {
        // input in is ([N, T, C], contiguity optional) or ([T+1, N, 2, C], contiguous) (see below)
        c10::cuda::CUDAGuard device_guard(in.device());
>>>>>>> 0ebfa9e3
        auto stream = at::cuda::getCurrentCUDAStream().stream();

        // Cutlass kernel currently requires SM8.0 (A100) or later
        cudaDeviceProp *prop = at::cuda::getCurrentDeviceProperties();
        const bool use_cutlass = prop->major >= 8;
        const bool use_int8 = !g_options_no_i8 && use_cutlass;

        torch::Tensor mat_working_mem = in;
        const int chunk_size = in.size(0) - 1;
        const int batch_size = in.size(1);
        assert(layer_size == in.size(3));
        assert(in.dim() == 4 && in.size(2) == 2);
        assert(in.dtype() == torch::kF16 || (use_int8 && in.dtype() == torch::kInt8));
        assert(in.is_contiguous());
        auto opts_f16 = in.options().dtype(torch::kF16);
        auto opts_i32 = in.options().dtype(torch::kI32);
        const int gate_size = layer_size * 4;

        // Working memory is laid out as [T+1][N][2][C] in memory, where the 2 serves to
        // interleave input and output for each LSTM layer in a specific way. The reverse LSTM
        // layers (rnn1, rnn3, rnn5) use right as input and left as output, whereas the forward
        // LSTM layers (rnn2, rnn4) use left as input and right as output.
        //
        // The interleaving means that x(t) and h(t-1), i.e. the input for the current timestep
        // and the output of the previous timestep, appear concatenated in memory and we can
        // perform a single matmul with the concatenated WU matrix
        // Note that both working_mem[chunk_size][:][0][:] and working_mem[0][:][1][:] remain
        // all zeroes, representing the initial LSTM state h(-1) in either direction.

        torch::Tensor inout_all_f16, inout_left_f16, inout_right_f16;
        torch::Tensor inout_all_i8, inout_left_i8, inout_right_i8, gate_buf;
        // F16 and Int8 tensors share the same memory. We can convert in-place,
        // doubling stride(-2) for the Int8 tensor.
        int convert_to_int8_layer_idx = -1;
        if (in.dtype() == torch::kF16) {
            inout_all_f16 = in.view({chunk_size + 1, batch_size, -1});
            inout_left_f16 = in.slice(0, 0, chunk_size).select(2, 0);
            inout_right_f16 = in.slice(0, 1, chunk_size + 1).select(2, 1);
            inout_all_i8 = in.select(2, 0).view(torch::kInt8);
            inout_left_i8 = inout_all_i8.slice(0, 0, chunk_size).slice(2, 0, layer_size);
            inout_right_i8 =
                    inout_all_i8.slice(0, 1, chunk_size + 1).slice(2, layer_size, 2 * layer_size);
            convert_to_int8_layer_idx = use_int8 ? 0 : 6;  // convert after first layer, or never
        } else if (in.dtype() == torch::kInt8) {
            inout_all_i8 = in.view({chunk_size + 1, batch_size, -1});
            inout_left_i8 = in.slice(0, 0, chunk_size).select(2, 0);
            inout_right_i8 = in.slice(0, 1, chunk_size + 1).select(2, 1);
            inout_left_f16 = inout_all_i8.slice(0, 0, chunk_size).view(torch::kF16);
        }
        if (!use_cutlass) {
            gate_buf = torch::empty({batch_size, gate_size}, in.options());
        }

        int layer_idx = 0;
        for (auto &rnn : {rnn1, rnn2, rnn3, rnn4, rnn5}) {
            ScopedProfileRange spr_lstm("lstm_layer");
            auto state_buf = torch::zeros({batch_size, layer_size}, opts_f16);
            auto sync_buf = torch::zeros({3}, opts_i32);
            auto weights_cpu = rnn->weights;
            if (use_cutlass) {
                auto type_id = (layer_idx > convert_to_int8_layer_idx) ? KOI_I8 : KOI_F16;
                bool use_brf_kernel = (layer_size == 384 && type_id == KOI_I8);
                if (int(device_weights.size()) == layer_idx) {
                    auto layer_device_bias = rnn->bias.to(opts_f16).view({4, layer_size}).t();
                    if (type_id == KOI_I8) {
                        auto weights_f32 = weights_cpu.t().to(torch::kF32);
                        auto [scale, quantized] = quantize_tensor(weights_f32);
                        weights_cpu = quantized.t();
                        if (layer_idx == 0) {
                            // scale /= scale_i8 / I8_RANGE;
                            scale_i8 = g_options_scale_i8_lstm;
                            if (scale_i8) {
                                scale /= scale_i8;
                            }
                            // layer_device_bias = (rnn->bias.to(torch::kF32).to(torch::kCPU) +
                            //                      (weights_f32.sum(0).to(torch::kCPU) * (zero_offset_i8 / scale_i8)))
                            //                      .to(in.device()).to(torch::kF16).contiguous();
                        }
                        scale = scale.view({4, layer_size}).t();
                        device_scale.push_back(scale.to(opts_f16).contiguous());
                    } else {
                        device_scale.push_back(torch::ones_like(layer_device_bias));
                    }
                    device_bias.push_back(layer_device_bias.contiguous());
                    // Cutlass kernel expects weights reordered as <igigigigfofofofo>
                    auto weights_cpu_cutlass = torch::empty_like(weights_cpu);
                    for (int i = 0; i < layer_size; ++i) {
                        int i0 = i / 4;
                        int i1 = i % 4;
                        weights_cpu_cutlass[i0 * 16 + i1 * 2 + 0] = weights_cpu[i + 0 * layer_size];
                        weights_cpu_cutlass[i0 * 16 + i1 * 2 + 1] = weights_cpu[i + 1 * layer_size];
                        weights_cpu_cutlass[i0 * 16 + i1 * 2 + 8] = weights_cpu[i + 2 * layer_size];
                        weights_cpu_cutlass[i0 * 16 + i1 * 2 + 9] = weights_cpu[i + 3 * layer_size];
                    }
                    device_weights.push_back(weights_cpu_cutlass.contiguous().to(in.device()));
                }

                auto in = (type_id == KOI_I8) ? inout_all_i8 : inout_all_f16;

                if (use_brf_kernel) {
                    host_cutlass_lstm_brf(stream, type_id, layer_idx, batch_size, layer_size,
                                          chunk_size, rnn->reverse ? -1 : 1, in.stride(1),
                                          in.data_ptr(), device_weights[layer_idx].data_ptr(),
                                          device_bias[layer_idx].data_ptr(),
                                          device_scale[layer_idx].data_ptr(), state_buf.data_ptr(),
                                          &m_koi_sync, false);
                } else {
                    host_cutlass_lstm(stream, type_id, layer_idx, batch_size, layer_size,
                                      chunk_size, rnn->reverse ? -1 : 1, in.stride(1),
                                      in.data_ptr(), device_weights[layer_idx].data_ptr(),
                                      device_bias[layer_idx].data_ptr(),
                                      device_scale[layer_idx].data_ptr(), state_buf.data_ptr(),
                                      sync_buf.data_ptr());
                }

                if (layer_idx == convert_to_int8_layer_idx) {
                    ScopedProfileRange spr_convert("f16_to_int8");
                    host_convert_inplace(stream, inout_left_f16.data_ptr(), KOI_F16, KOI_I8,
                                         inout_left_f16.stride(1), 0,
                                         inout_left_f16.size(0) * inout_left_f16.size(1),
                                         inout_left_f16.size(2));
                    inout_all_i8.index({chunk_size, Slice(), 0}) = 0;
                    inout_all_i8.index({0, Slice(), 1}) = 0;
                }
            } else {
                if (int(device_weights.size()) == layer_idx) {
                    device_bias.push_back(rnn->bias.to(in.device()));
                    device_weights.push_back(rnn->weights.t().contiguous().to(in.device()));
                }
                for (int ts = 0; ts < chunk_size; ++ts) {
                    auto timestep_in = inout_all_f16[rnn->reverse ? (chunk_size - ts) : ts];
                    auto timestep_out = rnn->reverse ? inout_left_f16[chunk_size - ts - 1]
                                                     : inout_right_f16[ts];

                    // Timestep matrix mulitplication
                    dorado::utils::matmul_f16(timestep_in, device_weights[layer_idx], gate_buf);
                    host_lstm_step_f16(stream, batch_size, layer_size,
                                       device_bias[layer_idx].data_ptr(), gate_buf.data_ptr(),
                                       state_buf.data_ptr(), timestep_out.data_ptr());
                }
            }
            ++layer_idx;
        }

        if (use_int8) {
            ScopedProfileRange spr_convert("int8_to_f16");
            // inout_left_i8 shares storage with inout_left_f16[:][:][0:layer_size/2]
            host_convert_inplace(
                    stream, inout_left_f16.data_ptr(), KOI_I8, KOI_F16, inout_left_f16.stride(1), 0,
                    inout_left_f16.size(0) * inout_left_f16.size(1), inout_left_f16.size(2));
        }
        // Output is [N, T, C], non-contiguous
        return inout_left_f16.transpose(1, 0);
    }

    void rearrange_individual_weights(torch::Tensor buffer) {
        torch::Tensor tmp = torch::empty_like(buffer);
        int layer_width = tmp.size(0) / 4;

        //Mapping of LSTM gate weights from IFGO to GIFO order.
        std::vector<std::pair<int, int>> idxs = {std::make_pair(0, 2), std::make_pair(1, 0),
                                                 std::make_pair(2, 1), std::make_pair(3, 3)};

        for (auto idx : idxs) {
            int start_idx = idx.second * layer_width;
            int end_idx = start_idx + layer_width;
            tmp.index({torch::indexing::Slice(idx.first * layer_width,
                                              (idx.first + 1) * layer_width)}) =
                    buffer.index({torch::indexing::Slice(start_idx, end_idx)});
        }

        buffer.index({torch::indexing::Slice()}) = tmp;
    }

    void rearrange_weights() {
        for (auto &rnn : {rnn1, rnn2, rnn3, rnn4, rnn5}) {
            rearrange_individual_weights(rnn->named_parameters()["weight_hh"]);
            rearrange_individual_weights(rnn->named_parameters()["weight_ih"]);
            _r_wih.push_back(rnn->named_parameters()["weight_ih"].transpose(0, 1).contiguous());
            rearrange_individual_weights(rnn->named_parameters()["bias_hh"]);
            rearrange_individual_weights(rnn->named_parameters()["bias_ih"]);
        }
        _weights_rearranged = true;
    }

    std::pair<torch::Tensor, torch::Tensor> quantize_tensor(torch::Tensor tensor,
                                                            int levels = 256) {
        //Quantize a tensor to int8, returning per-channel scales and the quantized tensor
        //if weights have not been quantized we get some scaling
        auto fp_max = torch::abs(std::get<0>(torch::max(tensor, 0)));
        auto fp_min = torch::abs(std::get<0>(torch::min(tensor, 0)));

        auto fp_range =
                std::get<0>(
                        torch::cat(
                                {fp_min.index({torch::indexing::Slice(), torch::indexing::None}),
                                 fp_max.index({torch::indexing::Slice(), torch::indexing::None})},
                                1)
                                .max(1)) *
                2;
        auto quantization_scale = levels / fp_range;
        auto quantization_max = (levels / 2) - 1;

        auto tensor_quantized = (tensor * quantization_scale)
                                        .round()
                                        .clip(-quantization_max, quantization_max)
                                        .to(torch::kI8);

        return std::pair<torch::Tensor, torch::Tensor>(quantization_scale.to(torch::kFloat32),
                                                       tensor_quantized);
    }

    void quantize_weights() {
        for (auto &rnn : {rnn1, rnn2, rnn3, rnn4, rnn5}) {
            auto [factors, quantized] = quantize_tensor(rnn->named_parameters()["weight_hh"].t());
            _quantization_scale_factors.push_back(factors.contiguous());
            _quantized_buffers.push_back(quantized.contiguous());
        }
    }

    torch::Tensor forward_quantized(torch::Tensor x) {
        // Input x is [N, T, C], contiguity optional
        x = x.contiguous();

        // If this is the first time the forward method is being applied, do some startup
        if (!_weights_rearranged) {
            rearrange_weights();
            quantize_weights();
        }

        // chunk_size * batch_size can not be > 2**31 (2147483648).
        // For practical purposes this is currently always the case.
        int batch_size = x.size(0);
        int chunk_size = x.size(1);
        // TODO: get rid of chunks buffer, as chunk size is fixed in Dorado
        auto _chunks = torch::empty({batch_size, 4}, torch::kInt32);
        _chunks.index({torch::indexing::Slice(), 0}) =
                torch::arange(0, chunk_size * batch_size, chunk_size);
        _chunks.index({torch::indexing::Slice(), 2}) =
                torch::arange(0, chunk_size * batch_size, chunk_size);
        _chunks.index({torch::indexing::Slice(), 1}) = chunk_size;
        _chunks.index({torch::indexing::Slice(), 3}) = 0;
        _chunks = _chunks.to(x.device());

        auto buffer = torch::matmul(x, _r_wih[0]);

        _host_run_lstm_rev_quantized(
                _chunks.data_ptr(), buffer.data_ptr(), _quantized_buffers[0].data_ptr(),
                rnn1->named_parameters()["bias_ih"].data_ptr(),
                _quantization_scale_factors[0].data_ptr(), x.data_ptr(), x.size(0));

        buffer = torch::matmul(x, _r_wih[1]);

        _host_run_lstm_fwd_quantized(
                _chunks.data_ptr(), buffer.data_ptr(), _quantized_buffers[1].data_ptr(),
                rnn2->named_parameters()["bias_ih"].data_ptr(),
                _quantization_scale_factors[1].data_ptr(), x.data_ptr(), x.size(0));

        buffer = torch::matmul(x, _r_wih[2]);

        _host_run_lstm_rev_quantized(
                _chunks.data_ptr(), buffer.data_ptr(), _quantized_buffers[2].data_ptr(),
                rnn3->named_parameters()["bias_ih"].data_ptr(),
                _quantization_scale_factors[2].data_ptr(), x.data_ptr(), x.size(0));

        buffer = torch::matmul(x, _r_wih[3]);

        _host_run_lstm_fwd_quantized(
                _chunks.data_ptr(), buffer.data_ptr(), _quantized_buffers[3].data_ptr(),
                rnn4->named_parameters()["bias_ih"].data_ptr(),
                _quantization_scale_factors[3].data_ptr(), x.data_ptr(), x.size(0));

        buffer = torch::matmul(x, _r_wih[4]);

        _host_run_lstm_rev_quantized(
                _chunks.data_ptr(), buffer.data_ptr(), _quantized_buffers[4].data_ptr(),
                rnn5->named_parameters()["bias_ih"].data_ptr(),
                _quantization_scale_factors[4].data_ptr(), x.data_ptr(), x.size(0));

        // Output is [N, T, C], contiguous
        return x;
    }

<<<<<<< HEAD
    // Dispatch to different forward method depending on whether we use quantized LSTMs or not
    torch::Tensor forward(torch::Tensor x) {
        // Input x is [N, T, C], contiguity optional
        c10::cuda::CUDAGuard device_guard(x.device());
        ScopedProfileRange spr("lstm_stack");

        if (m_quantize) {
            // Output is [N, T, C], contiguous
            return forward_quantized(x);
        } else {
            // Output is [N, T, C], non-contiguous
            return forward_cublas_or_cutlass(x);
        }
    }

    int layer_size;
    float scale_i8;
    float zero_offset_i8;
=======
    int layer_size;
    bool _weights_rearranged = false;
    bool m_quantize;
    std::vector<torch::Tensor> _r_wih;
    std::vector<torch::Tensor> _quantized_buffers;
    std::vector<torch::Tensor> _quantization_scale_factors;
    quantized_lstm _host_run_lstm_fwd_quantized{nullptr};
    quantized_lstm _host_run_lstm_rev_quantized{nullptr};
>>>>>>> 0ebfa9e3
    CudaLSTM rnn1{nullptr}, rnn2{nullptr}, rnn3{nullptr}, rnn4{nullptr}, rnn5{nullptr};
    KoiSync m_koi_sync{nullptr};
};

TORCH_MODULE(CudaLSTMStack);

#endif  // if USE_CUDA_LSTM

struct LSTMStackImpl : Module {
<<<<<<< HEAD
    LSTMStackImpl(int size, int batchsize, int chunksize, float, float) {
=======
    explicit LSTMStackImpl(int size) {
>>>>>>> 0ebfa9e3
        // torch::nn::LSTM expects/produces [N, T, C] with batch_first == true
        rnn1 = register_module("rnn1", LSTM(LSTMOptions(size, size).batch_first(true)));
        rnn2 = register_module("rnn2", LSTM(LSTMOptions(size, size).batch_first(true)));
        rnn3 = register_module("rnn3", LSTM(LSTMOptions(size, size).batch_first(true)));
        rnn4 = register_module("rnn4", LSTM(LSTMOptions(size, size).batch_first(true)));
        rnn5 = register_module("rnn5", LSTM(LSTMOptions(size, size).batch_first(true)));
    };

    torch::Tensor forward(torch::Tensor x) {
        // Input is [N, T, C], contiguity optional

        auto [y1, h1] = rnn1(x.flip(1));
        auto [y2, h2] = rnn2(y1.flip(1));
        auto [y3, h3] = rnn3(y2.flip(1));
        auto [y4, h4] = rnn4(y3.flip(1));
        auto [y5, h5] = rnn5(y4.flip(1));

        // Output is [N, T, C], non-contiguous
        return y5.flip(1);
    }

    LSTM rnn1{nullptr}, rnn2{nullptr}, rnn3{nullptr}, rnn4{nullptr}, rnn5{nullptr};
};

struct ClampImpl : Module {
    ClampImpl(float _min, float _max, bool _active) : min(_min), max(_max), active(_active){};

    torch::Tensor forward(torch::Tensor x) {
        if (active) {
            return x.clamp(min, max);
        } else {
            return x;
        }
    }

    bool active;
    float min, max;
};

TORCH_MODULE(LSTMStack);
TORCH_MODULE(LinearCRF);
TORCH_MODULE(Convolution);
TORCH_MODULE(Clamp);

template <class LSTMStackType>
struct CRFModelImpl : Module {
<<<<<<< HEAD
    CRFModelImpl(const CRFModelConfig &config, bool expand_blanks, int batch_size, int chunk_size) {
        constexpr float conv_max_value = 3.5f;
        float conv3_max_value = g_options_conv3_max ? g_options_conv3_max : conv_max_value;
        conv1 = register_module("conv1", Convolution(config.num_features, config.conv, 5, 1,
                                                     config.clamp, conv_max_value, false));
        conv2 = register_module(
                "conv2", Convolution(config.conv, 16, 5, 1, config.clamp, conv_max_value, false));
        conv3 = register_module("conv3", Convolution(16, config.insize, 19, config.stride,
                                                     config.clamp, conv3_max_value, true));

        //        float scale = 2 * I8_RANGE / (conv3_max_value - SWISH_LOWER_BOUND);
        //        float zero_offset = scale * conv3_max_value - I8_RANGE;
        float scale = I8_RANGE;
        float zero_offset = 0.f;
        rnns = register_module(
                "rnns", LSTMStackType(config.insize, batch_size, chunk_size / config.stride, scale,
                                      zero_offset));
=======
    CRFModelImpl(const CRFModelConfig &config, bool expand_blanks) {
        conv1 = register_module("conv1", Convolution(config.num_features, config.conv, 5, 1));
        clamp1 = Clamp(-0.5, 3.5, config.clamp);
        conv2 = register_module("conv2", Convolution(config.conv, 16, 5, 1));
        clamp2 = Clamp(-0.5, 3.5, config.clamp);
        conv3 = register_module("conv3", Convolution(16, config.insize, 19, config.stride, true));
        clamp3 = Clamp(-0.5, 3.5, config.clamp);

        rnns = register_module("rnns", LSTMStackType(config.insize));
>>>>>>> 0ebfa9e3

        if (config.out_features.has_value()) {
            // The linear layer is decomposed into 2 matmuls.
            const int decomposition = config.out_features.value();
            linear1 = register_module("linear1", Linear(config.insize, decomposition));
            linear2 = register_module(
                    "linear2", Linear(LinearOptions(decomposition, config.outsize).bias(false)));
            clamp1 = Clamp(-5.0, 5.0, config.clamp);
            encoder = Sequential(conv1, conv2, conv3, rnns, linear1, linear2, clamp1);
        } else if (config.conv == 16) {
            linear1 = register_module(
                    "linear1", Linear(LinearOptions(config.insize, config.outsize).bias(false)));
            clamp1 = Clamp(-5.0, 5.0, config.clamp);
            encoder = Sequential(conv1, conv2, conv3, rnns, linear1, clamp1);
        } else {
            linear = register_module("linear1", LinearCRF(config.insize, config.outsize));
            encoder = Sequential(conv1, conv2, conv3, rnns, linear);
        }
    }

    void load_state_dict(const std::vector<torch::Tensor> &weights) {
        utils::load_state_dict(*this, weights);
    }

    torch::Tensor forward(torch::Tensor x) {
        ScopedProfileRange spr("nn_forward");
        if (x.device() == torch::kCPU) {
            // Output is [T, N, C], which CPU decoding requires.
            return encoder->forward(x).transpose(0, 1);
        }
        // Output is [N, T, C]
        return encoder->forward(x);
    }

    LSTMStackType rnns{nullptr};
    LinearCRF linear{nullptr};
    Linear linear1{nullptr}, linear2{nullptr};
    Sequential encoder{nullptr};
    Convolution conv1{nullptr}, conv2{nullptr}, conv3{nullptr};
    Clamp clamp1{nullptr};
};

#if USE_CUDA_LSTM
using CudaCRFModelImpl = CRFModelImpl<CudaLSTMStack>;
TORCH_MODULE(CudaCRFModel);
#endif

using CpuCRFModelImpl = CRFModelImpl<LSTMStack>;
TORCH_MODULE(CpuCRFModel);

}  // namespace nn

CRFModelConfig load_crf_model_config(const std::filesystem::path &path) {
    const auto config_toml = toml::parse(path / "config.toml");

    CRFModelConfig config;
    config.qscale = 1.0f;
    config.qbias = 0.0f;

    if (config_toml.contains("qscore")) {
        const auto &qscore = toml::find(config_toml, "qscore");
        config.qbias = toml::find<float>(qscore, "bias");
        config.qscale = toml::find<float>(qscore, "scale");
    } else {
        spdlog::debug("> no qscore calibration found");
    }

    config.conv = 4;
    config.insize = 0;
    config.stride = 1;
    config.bias = true;
    config.clamp = false;

    // The encoder scale only appears in pre-v4 models.  In v4 models
    // the value of 1 is used.
    config.scale = 1.0f;

    const auto &input = toml::find(config_toml, "input");
    config.num_features = toml::find<int>(input, "features");

    const auto &encoder = toml::find(config_toml, "encoder");
    if (encoder.contains("type")) {
        // v4-type model
        for (const auto &segment : toml::find(config_toml, "encoder", "sublayers").as_array()) {
            const auto type = toml::find<std::string>(segment, "type");
            if (type.compare("convolution") == 0) {
                // Overall stride is the product of all conv layers' strides.
                config.stride *= toml::find<int>(segment, "stride");
            } else if (type.compare("lstm") == 0) {
                config.insize = toml::find<int>(segment, "size");
            } else if (type.compare("linear") == 0) {
                // Specifying out_features implies a decomposition of the linear layer matrix
                // multiply with a bottleneck before the final feature size.
                config.out_features = toml::find<int>(segment, "out_features");
            } else if (type.compare("clamp") == 0) {
                config.clamp = true;
            } else if (type.compare("linearcrfencoder") == 0) {
                config.blank_score = toml::find<float>(segment, "blank_score");
            }
        }
        config.conv = 16;
        config.bias = config.insize > 128;
    } else {
        // pre-v4 model
        config.stride = toml::find<int>(encoder, "stride");
        config.insize = toml::find<int>(encoder, "features");
        config.blank_score = toml::find<float>(encoder, "blank_score");
        config.scale = toml::find<float>(encoder, "scale");

        if (encoder.contains("first_conv_size")) {
            config.conv = toml::find<int>(encoder, "first_conv_size");
        }
    }

    const auto &global_norm = toml::find(config_toml, "global_norm");
    // Note that in v4 files state_len appears twice: under global_norm and under
    // linearcrfencoder.  We are ignoring the latter.
    config.state_len = toml::find<int>(global_norm, "state_len");

    // All of the paths avoid outputting explicit stay scores from the NN,
    // so we have 4^bases * 4 transitions.
    const auto PowerOf4 = [](int x) { return 1 << (x << 1); };
    config.outsize = PowerOf4(config.state_len + 1);

    return config;
}

std::vector<torch::Tensor> load_crf_model_weights(const std::filesystem::path &dir,
                                                  bool decomposition,
                                                  bool linear_layer_bias) {
    auto tensors = std::vector<std::string>{

            "0.conv.weight.tensor",      "0.conv.bias.tensor",

            "1.conv.weight.tensor",      "1.conv.bias.tensor",

            "2.conv.weight.tensor",      "2.conv.bias.tensor",

            "4.rnn.weight_ih_l0.tensor", "4.rnn.weight_hh_l0.tensor",
            "4.rnn.bias_ih_l0.tensor",   "4.rnn.bias_hh_l0.tensor",

            "5.rnn.weight_ih_l0.tensor", "5.rnn.weight_hh_l0.tensor",
            "5.rnn.bias_ih_l0.tensor",   "5.rnn.bias_hh_l0.tensor",

            "6.rnn.weight_ih_l0.tensor", "6.rnn.weight_hh_l0.tensor",
            "6.rnn.bias_ih_l0.tensor",   "6.rnn.bias_hh_l0.tensor",

            "7.rnn.weight_ih_l0.tensor", "7.rnn.weight_hh_l0.tensor",
            "7.rnn.bias_ih_l0.tensor",   "7.rnn.bias_hh_l0.tensor",

            "8.rnn.weight_ih_l0.tensor", "8.rnn.weight_hh_l0.tensor",
            "8.rnn.bias_ih_l0.tensor",   "8.rnn.bias_hh_l0.tensor",

            "9.linear.weight.tensor"};

    if (linear_layer_bias) {
        tensors.push_back("9.linear.bias.tensor");
    }

    if (decomposition) {
        tensors.push_back("10.linear.weight.tensor");
    }

    return utils::load_tensors(dir, tensors);
}

ModuleHolder<AnyModule> load_crf_model(const std::filesystem::path &path,
                                       const CRFModelConfig &model_config,
                                       const torch::TensorOptions &options) {
#if USE_CUDA_LSTM
    if (options.device().is_cuda()) {
        const bool expand_blanks = false;
        auto model = nn::CudaCRFModel(model_config, expand_blanks);
        return populate_model(model, path, options, model_config.out_features.has_value(),
                              model_config.bias);
    } else
#endif
    {
        const bool expand_blanks = true;
        auto model = nn::CpuCRFModel(model_config, expand_blanks);
        return populate_model(model, path, options, model_config.out_features.has_value(),
                              model_config.bias);
    }
}

}  // namespace dorado<|MERGE_RESOLUTION|>--- conflicted
+++ resolved
@@ -331,16 +331,8 @@
 TORCH_MODULE(CudaLSTM);
 
 struct CudaLSTMStackImpl : Module {
-<<<<<<< HEAD
-    CudaLSTMStackImpl(int layer_size_,
-                      int batch_size,
-                      int chunk_size,
-                      float scale_i8_,
-                      float zero_offset_i8_)
+    CudaLSTMStackImpl(int layer_size_, float scale_i8_, float zero_offset_i8_)
             : layer_size(layer_size_), scale_i8(scale_i8_), zero_offset_i8(zero_offset_i8_) {
-=======
-    explicit CudaLSTMStackImpl(int layer_size_) : layer_size(layer_size_) {
->>>>>>> 0ebfa9e3
         rnn1 = register_module("rnn_1", CudaLSTM(layer_size, true));
         rnn2 = register_module("rnn_2", CudaLSTM(layer_size, false));
         rnn3 = register_module("rnn_3", CudaLSTM(layer_size, true));
@@ -358,39 +350,25 @@
         }
     }
 
-<<<<<<< HEAD
-    bool _weights_rearranged = false;
-    bool m_quantize;
-    torch::Tensor _chunks;
-    std::vector<torch::Tensor> device_weights;
-    std::vector<torch::Tensor> device_bias;
-    std::vector<torch::Tensor> device_scale;
-    std::vector<torch::Tensor> _r_wih;
-    std::vector<torch::Tensor> _quantized_buffers;
-    std::vector<torch::Tensor> _quantization_scale_factors;
-    quantized_lstm _host_run_lstm_fwd_quantized{nullptr};
-    quantized_lstm _host_run_lstm_rev_quantized{nullptr};
-
-    torch::Tensor forward_cublas_or_cutlass(torch::Tensor in) {
-        // input is ([T+1, N, 2, C], contiguous) (see below)
-=======
     // Dispatch to different forward method depending on whether we use quantized LSTMs or not
     torch::Tensor forward(torch::Tensor x) {
         // Input x is [N, T, C], contiguity optional
+        c10::cuda::CUDAGuard device_guard(x.device());
+        ScopedProfileRange spr("lstm_stack");
+
         if (m_quantize) {
             // Output is [N, T, C], contiguous
             return forward_quantized(x);
         } else {
             // Output is [N, T, C], non-contiguous
-            return forward_cublas(x);
+            return forward_cublas_or_cutlass(x);
         }
     }
 
 private:
-    torch::Tensor forward_cublas(torch::Tensor in) {
-        // input in is ([N, T, C], contiguity optional) or ([T+1, N, 2, C], contiguous) (see below)
+    torch::Tensor forward_cublas_or_cutlass(torch::Tensor in) {
+        // input is ([T+1, N, 2, C], contiguous) (see below)
         c10::cuda::CUDAGuard device_guard(in.device());
->>>>>>> 0ebfa9e3
         auto stream = at::cuda::getCurrentCUDAStream().stream();
 
         // Cutlass kernel currently requires SM8.0 (A100) or later
@@ -674,35 +652,19 @@
         return x;
     }
 
-<<<<<<< HEAD
-    // Dispatch to different forward method depending on whether we use quantized LSTMs or not
-    torch::Tensor forward(torch::Tensor x) {
-        // Input x is [N, T, C], contiguity optional
-        c10::cuda::CUDAGuard device_guard(x.device());
-        ScopedProfileRange spr("lstm_stack");
-
-        if (m_quantize) {
-            // Output is [N, T, C], contiguous
-            return forward_quantized(x);
-        } else {
-            // Output is [N, T, C], non-contiguous
-            return forward_cublas_or_cutlass(x);
-        }
-    }
-
     int layer_size;
     float scale_i8;
     float zero_offset_i8;
-=======
-    int layer_size;
     bool _weights_rearranged = false;
     bool m_quantize;
+    std::vector<torch::Tensor> device_weights;
+    std::vector<torch::Tensor> device_bias;
+    std::vector<torch::Tensor> device_scale;
     std::vector<torch::Tensor> _r_wih;
     std::vector<torch::Tensor> _quantized_buffers;
     std::vector<torch::Tensor> _quantization_scale_factors;
     quantized_lstm _host_run_lstm_fwd_quantized{nullptr};
     quantized_lstm _host_run_lstm_rev_quantized{nullptr};
->>>>>>> 0ebfa9e3
     CudaLSTM rnn1{nullptr}, rnn2{nullptr}, rnn3{nullptr}, rnn4{nullptr}, rnn5{nullptr};
     KoiSync m_koi_sync{nullptr};
 };
@@ -712,11 +674,7 @@
 #endif  // if USE_CUDA_LSTM
 
 struct LSTMStackImpl : Module {
-<<<<<<< HEAD
-    LSTMStackImpl(int size, int batchsize, int chunksize, float, float) {
-=======
-    explicit LSTMStackImpl(int size) {
->>>>>>> 0ebfa9e3
+    LSTMStackImpl(int size, float, float) {
         // torch::nn::LSTM expects/produces [N, T, C] with batch_first == true
         rnn1 = register_module("rnn1", LSTM(LSTMOptions(size, size).batch_first(true)));
         rnn2 = register_module("rnn2", LSTM(LSTMOptions(size, size).batch_first(true)));
@@ -763,8 +721,7 @@
 
 template <class LSTMStackType>
 struct CRFModelImpl : Module {
-<<<<<<< HEAD
-    CRFModelImpl(const CRFModelConfig &config, bool expand_blanks, int batch_size, int chunk_size) {
+    CRFModelImpl(const CRFModelConfig &config, bool expand_blanks) {
         constexpr float conv_max_value = 3.5f;
         float conv3_max_value = g_options_conv3_max ? g_options_conv3_max : conv_max_value;
         conv1 = register_module("conv1", Convolution(config.num_features, config.conv, 5, 1,
@@ -778,20 +735,7 @@
         //        float zero_offset = scale * conv3_max_value - I8_RANGE;
         float scale = I8_RANGE;
         float zero_offset = 0.f;
-        rnns = register_module(
-                "rnns", LSTMStackType(config.insize, batch_size, chunk_size / config.stride, scale,
-                                      zero_offset));
-=======
-    CRFModelImpl(const CRFModelConfig &config, bool expand_blanks) {
-        conv1 = register_module("conv1", Convolution(config.num_features, config.conv, 5, 1));
-        clamp1 = Clamp(-0.5, 3.5, config.clamp);
-        conv2 = register_module("conv2", Convolution(config.conv, 16, 5, 1));
-        clamp2 = Clamp(-0.5, 3.5, config.clamp);
-        conv3 = register_module("conv3", Convolution(16, config.insize, 19, config.stride, true));
-        clamp3 = Clamp(-0.5, 3.5, config.clamp);
-
-        rnns = register_module("rnns", LSTMStackType(config.insize));
->>>>>>> 0ebfa9e3
+        rnns = register_module("rnns", LSTMStackType(config.insize, scale, zero_offset));
 
         if (config.out_features.has_value()) {
             // The linear layer is decomposed into 2 matmuls.
