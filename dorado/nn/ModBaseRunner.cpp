#include "ModBaseRunner.h"

#include "RemoraModel.h"
#include "modbase/remora_scaler.h"
#include "modbase/remora_utils.h"
#include "utils/base_mod_utils.h"
#include "utils/stats.h"
#include "utils/tensor_utils.h"

#if DORADO_GPU_BUILD && !defined(__APPLE__)
#include <c10/cuda/CUDAGuard.h>
#include <c10/cuda/CUDAStream.h>
#endif

#include <nvtx3/nvtx3.hpp>
#include <toml.hpp>
#include <torch/torch.h>

#include <chrono>

using namespace std::chrono_literals;

namespace dorado {

void ModBaseParams::parse(std::filesystem::path const& model_path, bool all_members) {
    auto config = toml::parse(model_path / "config.toml");
    const auto& params = toml::find(config, "modbases");
    motif = toml::find<std::string>(params, "motif");
    motif_offset = toml::find<int>(params, "motif_offset");

    mod_bases = toml::find<std::string>(params, "mod_bases");
    for (size_t i = 0; i < mod_bases.size(); ++i) {
        mod_long_names.push_back(
                toml::find<std::string>(params, "mod_long_names_" + std::to_string(i)));
    }

    if (!all_members) {
        return;
    }

    base_mod_count = mod_long_names.size();

    context_before = toml::find<int>(params, "chunk_context_0");
    context_after = toml::find<int>(params, "chunk_context_1");
    bases_before = toml::find<int>(params, "kmer_context_bases_0");
    bases_after = toml::find<int>(params, "kmer_context_bases_1");
    offset = toml::find<int>(params, "offset");

    try {
        // these may not exist if we convert older models
        const auto& refinement_params = toml::find(config, "refinement");
        refine_do_rough_rescale =
                (toml::find<int>(refinement_params, "refine_do_rough_rescale") == 1);
        if (refine_do_rough_rescale) {
            refine_kmer_center_idx = toml::find<int>(refinement_params, "refine_kmer_center_idx");

            auto kmer_levels_tensor =
                    utils::load_tensors(model_path, {"refine_kmer_levels.tensor"})[0].contiguous();
            std::copy(kmer_levels_tensor.data_ptr<float>(),
                      kmer_levels_tensor.data_ptr<float>() + kmer_levels_tensor.numel(),
                      std::back_inserter(refine_kmer_levels));
            refine_kmer_len = static_cast<size_t>(
                    std::round(std::log(refine_kmer_levels.size()) / std::log(4)));
        }

    } catch (const std::out_of_range& ex) {
        // if the toml file doesn't contain any of the above parameters, it will throw `std::out_of_range`
        // in this case the model doesn't support rescaling, so turn it off
        refine_do_rough_rescale = false;
    }
}

class ModBaseCaller {
public:
    struct ModBaseTask {
        ModBaseTask(torch::Tensor input_sigs_, torch::Tensor input_seqs_, int num_chunks_)
                : input_sigs(input_sigs_), input_seqs(input_seqs_), num_chunks(num_chunks_) {}
        torch::Tensor input_sigs;
        torch::Tensor input_seqs;
        std::mutex mut;
        std::condition_variable cv;
        torch::Tensor out;
        bool done{false};
        int num_chunks;
    };

    struct ModBaseData {
        torch::nn::ModuleHolder<torch::nn::AnyModule> module_holder{nullptr};
        std::unique_ptr<RemoraScaler> scaler{nullptr};
        ModBaseParams params{};
        std::deque<ModBaseTask*> input_queue;
        std::mutex input_lock;
        std::condition_variable input_cv;
#if DORADO_GPU_BUILD && !defined(__APPLE__)
        c10::optional<c10::Stream> stream;
#endif
        int batch_size = 0;

        std::vector<size_t> get_motif_hits(const std::string& seq) const {
            NVTX3_FUNC_RANGE();
            std::vector<size_t> context_hits;
            const auto& motif = params.motif;
            const auto motif_offset = params.motif_offset;
            size_t kmer_len = motif.size();
            size_t search_pos = 0;
            while (search_pos < seq.size() - kmer_len + 1) {
                search_pos = seq.find(motif, search_pos);
                if (search_pos != std::string::npos) {
                    context_hits.push_back(search_pos + motif_offset);
                    ++search_pos;
                }
            }
            return context_hits;
        }
    };

    ModBaseCaller(const std::vector<std::filesystem::path>& model_paths,
                  int batch_size,
                  const std::string& device) {
        // no metal implementation yet, force to cpu
        if (device == "metal" || device == "cpu") {
            // no slow_conv2d_cpu for type Half, need to use float32
            m_options = torch::TensorOptions().device(torch::kCPU).dtype(torch::kFloat32);
        } else {
            m_options = torch::TensorOptions().device(device).dtype(torch::kFloat16);
        }

        // Allocate enough elements up-front so that m_caller_data.push_back() doesn't reallocate while
        // other threads can be referencing elements that it's holding.
        const std::size_t num_models = model_paths.size();
        m_caller_data.reserve(num_models);
        m_task_threads.reserve(num_models);

        for (size_t model_id = 0; model_id < num_models; ++model_id) {
            const auto& model_path = model_paths[model_id];
            auto caller_data = std::make_unique<ModBaseData>();
#if DORADO_GPU_BUILD && !defined(__APPLE__)
            if (m_options.device().is_cuda()) {
                caller_data->stream =
                        c10::cuda::getStreamFromPool(false, m_options.device().index());
            }
#endif
            caller_data->module_holder = load_remora_model(model_path, m_options);
            caller_data->params.parse(model_path);
            caller_data->batch_size = batch_size;

            auto sig_len = static_cast<int64_t>(caller_data->params.context_before +
                                                caller_data->params.context_after);
            auto kmer_len = caller_data->params.bases_after + caller_data->params.bases_before + 1;

            // Warmup
            auto input_sigs = torch::empty({batch_size, 1, sig_len}, m_options);
            auto input_seqs = torch::empty({batch_size, RemoraUtils::NUM_BASES * kmer_len, sig_len},
                                           m_options);
            caller_data->module_holder->forward(input_sigs, input_seqs);
#if DORADO_GPU_BUILD && !defined(__APPLE__)
            if (m_options.device().is_cuda()) {
                torch::cuda::synchronize(m_options.device().index());
            }
#endif
            if (caller_data->params.refine_do_rough_rescale) {
                caller_data->scaler = std::make_unique<RemoraScaler>(
                        caller_data->params.refine_kmer_levels, caller_data->params.refine_kmer_len,
                        caller_data->params.refine_kmer_center_idx);
            }

            m_caller_data.push_back(std::move(caller_data));
            m_task_threads.push_back(std::make_unique<std::thread>(
                    &ModBaseCaller::modbase_task_thread_fn, this, model_id));
        }
    }

    ~ModBaseCaller() {
        m_terminate.store(true);
        for (auto& caller_data : m_caller_data) {
            caller_data->input_cv.notify_one();
        }

        for (auto& task_thread : m_task_threads) {
            task_thread->join();
        }
    }

    torch::Tensor call_chunks(size_t model_id,
                              torch::Tensor& input_sigs,
                              torch::Tensor& input_seqs,
                              int num_chunks) {
        NVTX3_FUNC_RANGE();
        auto& caller_data = m_caller_data[model_id];

#if DORADO_GPU_BUILD && !defined(__APPLE__)
        c10::cuda::OptionalCUDAStreamGuard stream_guard(caller_data->stream);
#endif
        ModBaseTask task(input_sigs.to(m_options.device()), input_seqs.to(m_options.device()),
                         num_chunks);
        {
            std::lock_guard<std::mutex> lock(caller_data->input_lock);
            caller_data->input_queue.push_front(&task);
        }
        caller_data->input_cv.notify_one();

        std::unique_lock lock(task.mut);
        while (!task.done) {
            task.cv.wait(lock);
        }

        return task.out;
    }

    void modbase_task_thread_fn(size_t model_id) {
        auto& caller_data = m_caller_data[model_id];
#if DORADO_GPU_BUILD && !defined(__APPLE__)
        const bool has_stream = caller_data->stream.has_value();
#endif
        while (true) {
            nvtx3::scoped_range loop{"modbase_task_thread_fn"};
            torch::InferenceMode guard;
#if DORADO_GPU_BUILD && !defined(__APPLE__)
            // If caller_data->stream is set, sets the current stream to caller_data->stream, and the current device to
            // the device associated with the stream. Resets both to their prior state on destruction
            c10::cuda::OptionalCUDAStreamGuard stream_guard(caller_data->stream);
#endif
            std::unique_lock<std::mutex> input_lock(caller_data->input_lock);
            while (caller_data->input_queue.empty() && !m_terminate.load()) {
                caller_data->input_cv.wait_for(input_lock, 100ms);
            }

            if (caller_data->input_queue.empty() && m_terminate.load()) {
                return;
            }

            ModBaseTask* task = caller_data->input_queue.back();
            caller_data->input_queue.pop_back();
            input_lock.unlock();

            std::unique_lock<std::mutex> task_lock(task->mut);
            stats::Timer timer;
            auto scores = caller_data->module_holder->forward(task->input_sigs, task->input_seqs);
            task->out = scores.to(torch::kCPU);
#if DORADO_GPU_BUILD && !defined(__APPLE__)
            if (has_stream) {
                caller_data->stream->synchronize();
            }
            // Only meaningful if we're syncing the stream.
            m_model_ms += timer.GetElapsedMS();
#endif
            ++m_num_batches_called;
            task->done = true;
            task->cv.notify_one();
            task_lock.unlock();
        }
    }

<<<<<<< HEAD
    std::string get_name() const {
        return std::string("ModBaseCaller_") + m_options.device().str();
    }

    stats::NamedStats sample_stats() const {
        stats::NamedStats stats;
        stats["batches_called"] = m_num_batches_called;
#if DORADO_GPU_BUILD && !defined(__APPLE__)
        stats["model_ms"] = m_model_ms;
#endif
        return stats;
    }
=======
    void terminate() { m_terminate.store(true); }
>>>>>>> 628722d0

    torch::TensorOptions m_options;
    std::atomic<bool> m_terminate{false};
    std::vector<std::unique_ptr<ModBaseData>> m_caller_data;
    std::vector<std::unique_ptr<std::thread>> m_task_threads;

    // Performance monitoring stats.
    std::atomic<int64_t> m_num_batches_called = 0;
    std::atomic<int64_t> m_model_ms = 0;
};

std::shared_ptr<ModBaseCaller> create_modbase_caller(
        const std::vector<std::filesystem::path>& model_paths,
        int batch_size,
        const std::string& device) {
    return std::make_shared<ModBaseCaller>(model_paths, batch_size, device);
}

ModBaseRunner::ModBaseRunner(std::shared_ptr<ModBaseCaller> caller) : m_caller(std::move(caller)) {
    auto opts = torch::TensorOptions()
                        .device(torch::kCPU)
                        .pinned_memory(m_caller->m_options.device().is_cuda())
                        .dtype(m_caller->m_options.dtype());

    for (auto& caller_data : m_caller->m_caller_data) {
        auto sig_len = static_cast<int64_t>(caller_data->params.context_before +
                                            caller_data->params.context_after);
        auto kmer_len = caller_data->params.bases_after + caller_data->params.bases_before + 1;
        m_input_sigs.push_back(torch::empty({caller_data->batch_size, 1, sig_len}, opts));
        m_input_seqs.push_back(torch::empty(
                {caller_data->batch_size, RemoraUtils::NUM_BASES * kmer_len, sig_len}, opts));
    }
}

void ModBaseRunner::accept_chunk(int model_id,
                                 int chunk_idx,
                                 const torch::Tensor& signal,
                                 const std::vector<float>& kmers) {
    // As usual, avoid torch indexing because it is glacially slow.
    // GPU base calling uses float16 signals and input tensors, but float32
    // sequence encodings.
    // CPU base calling uses float16 signals, float32 input tensors, and
    // float32 sequence encodings.

    auto& input_sigs = m_input_sigs[model_id];
    auto& input_seqs = m_input_seqs[model_id];
    assert(signal.size(0) == input_sigs.size(2));

    const auto sig_len = signal.size(0);
    dorado::utils::copy_tensor_elems(input_sigs, chunk_idx * sig_len, signal, 0, sig_len);

    const auto kmer_elem_count = input_seqs.size(1) * input_seqs.size(2);
    if (input_seqs.dtype() == torch::kFloat16) {
        // float32 kmer encoding -> float16 kmer encoding input
        using InputType = c10::Half;
        InputType* const input_seqs_ptr = input_seqs.data_ptr<InputType>();
        dorado::utils::convert_f32_to_f16(&input_seqs_ptr[chunk_idx * kmer_elem_count],
                                          kmers.data(), kmer_elem_count);
    } else if (input_seqs.dtype() == torch::kFloat32) {
        // float32 kmer encoding -> float32 kmer encoding input
        using InputType = float;
        InputType* const input_seqs_ptr = input_seqs.data_ptr<InputType>();
        std::memcpy(&input_seqs_ptr[chunk_idx * kmer_elem_count], kmers.data(),
                    kmer_elem_count * sizeof(InputType));
    } else {
        throw std::runtime_error("Unsupported input dtype");
    }
}

torch::Tensor ModBaseRunner::call_chunks(int model_id, int num_chunks) {
    return m_caller->call_chunks(model_id, m_input_sigs[model_id], m_input_seqs[model_id],
                                 num_chunks);
}

torch::Tensor ModBaseRunner::scale_signal(size_t caller_id,
                                          torch::Tensor signal,
                                          const std::vector<int>& seq_ints,
                                          const std::vector<uint64_t>& seq_to_sig_map) const {
    auto& scaler = m_caller->m_caller_data[caller_id]->scaler;
    if (scaler) {
        return scaler->scale_signal(signal, seq_ints, seq_to_sig_map);
    }
    return signal;
}

std::vector<size_t> ModBaseRunner::get_motif_hits(size_t caller_id, const std::string& seq) const {
    return m_caller->m_caller_data[caller_id]->get_motif_hits(seq);
}

ModBaseParams& ModBaseRunner::caller_params(size_t caller_id) const {
    return m_caller->m_caller_data[caller_id]->params;
}

size_t ModBaseRunner::num_callers() const { return m_caller->m_caller_data.size(); }

<<<<<<< HEAD
std::string ModBaseRunner::get_name() const {
    std::ostringstream name_stream;
    name_stream << "ModBaseRunner_" << this;
    return name_stream.str();
}

stats::NamedStats ModBaseRunner::sample_stats() const {
    // We don't have direct access to the caller object when the pipeline is set up,
    // so pass through stats here.
    // Each runner will retrieve stats from the caller.
    // Only the last retrieved version will appear, but they should be very similar.
    stats::NamedStats stats = stats::from_obj(*m_caller);
    stats["batches_called"] = m_num_batches_called;
    return stats;
}
=======
void ModBaseRunner::terminate() { m_caller->terminate(); }
>>>>>>> 628722d0

}  // namespace dorado<|MERGE_RESOLUTION|>--- conflicted
+++ resolved
@@ -251,7 +251,8 @@
         }
     }
 
-<<<<<<< HEAD
+    void terminate() { m_terminate.store(true); }
+
     std::string get_name() const {
         return std::string("ModBaseCaller_") + m_options.device().str();
     }
@@ -264,9 +265,6 @@
 #endif
         return stats;
     }
-=======
-    void terminate() { m_terminate.store(true); }
->>>>>>> 628722d0
 
     torch::TensorOptions m_options;
     std::atomic<bool> m_terminate{false};
@@ -361,8 +359,8 @@
 }
 
 size_t ModBaseRunner::num_callers() const { return m_caller->m_caller_data.size(); }
-
-<<<<<<< HEAD
+void ModBaseRunner::terminate() { m_caller->terminate(); }
+
 std::string ModBaseRunner::get_name() const {
     std::ostringstream name_stream;
     name_stream << "ModBaseRunner_" << this;
@@ -378,8 +376,5 @@
     stats["batches_called"] = m_num_batches_called;
     return stats;
 }
-=======
-void ModBaseRunner::terminate() { m_caller->terminate(); }
->>>>>>> 628722d0
 
 }  // namespace dorado