--- conflicted
+++ resolved
@@ -20,14 +20,10 @@
     ReadSink& m_read_sink;  // Where should the loaded reads go?
     size_t m_loaded_read_count{0};
     std::string m_device;
-<<<<<<< HEAD
     int64_t slow5_batch = 4000;
     int32_t slow5_threads = 8;
-};
-=======
     size_t m_num_worker_threads{1};
     size_t m_max_reads{0};
 };
 
-}  // namespace dorado
->>>>>>> 55c3a102
+}  // namespace dorado