#pragma once

#include "ReadPipeline.h"

#include <cstdint>
#include <map>
#include <memory>
#include <string>
#include <variant>
#include <vector>

namespace dorado {

class ModBaseRunner;
class ModelRunnerBase;

using Runner = std::shared_ptr<ModelRunnerBase>;
using PairingParameters = std::variant<DuplexPairingParameters, std::map<std::string, std::string>>;

namespace pipelines {

/// Create a simplex basecall pipeline description
/// If source_node_handle is valid, set this to be the source of the simplex pipeline
/// If sink_node_handle is valid, set this to be the sink of the simplex pipeline
void create_simplex_pipeline(PipelineDescriptor& pipeline_desc,
                             std::vector<dorado::Runner>&& runners,
                             std::vector<std::unique_ptr<dorado::ModBaseRunner>>&& modbase_runners,
                             size_t overlap,
                             uint32_t mean_qscore_start_pos,
                             int scaler_node_threads,
                             bool enable_read_splitter,
                             int splitter_node_threads,
                             int modbase_threads,
                             NodeHandle sink_node_handle,
                             NodeHandle source_node_handle);

/// Create a duplex basecall pipeline description
/// If source_node_handle is valid, set this to be the source of the simplex pipeline
/// If sink_node_handle is valid, set this to be the sink of the simplex pipeline
<<<<<<< HEAD
void create_stereo_duplex_pipeline(
        PipelineDescriptor& pipeline_desc,
        std::vector<dorado::Runner>&& runners,
        std::vector<dorado::Runner>&& stereo_runners,
        std::vector<std::unique_ptr<dorado::ModBaseRunner>>&& modbase_runners,
        size_t overlap,
        uint32_t mean_qscore_start_pos,
        int scaler_node_threads,
        int splitter_node_threads,
        PairingParameters pairing_parameters,
        NodeHandle sink_node_handle = PipelineDescriptor::InvalidNodeHandle,
        NodeHandle source_node_handle = PipelineDescriptor::InvalidNodeHandle);
=======
void create_stereo_duplex_pipeline(PipelineDescriptor& pipeline_desc,
                                   std::vector<dorado::Runner>&& runners,
                                   std::vector<dorado::Runner>&& stereo_runners,
                                   size_t overlap,
                                   uint32_t mean_qscore_start_pos,
                                   int scaler_node_threads,
                                   int splitter_node_threads,
                                   PairingParameters pairing_parameters,
                                   NodeHandle sink_node_handle,
                                   NodeHandle source_node_handle);
>>>>>>> 46bbfddd

}  // namespace pipelines

}  // namespace dorado<|MERGE_RESOLUTION|>--- conflicted
+++ resolved
@@ -37,7 +37,6 @@
 /// Create a duplex basecall pipeline description
 /// If source_node_handle is valid, set this to be the source of the simplex pipeline
 /// If sink_node_handle is valid, set this to be the sink of the simplex pipeline
-<<<<<<< HEAD
 void create_stereo_duplex_pipeline(
         PipelineDescriptor& pipeline_desc,
         std::vector<dorado::Runner>&& runners,
@@ -48,20 +47,8 @@
         int scaler_node_threads,
         int splitter_node_threads,
         PairingParameters pairing_parameters,
-        NodeHandle sink_node_handle = PipelineDescriptor::InvalidNodeHandle,
-        NodeHandle source_node_handle = PipelineDescriptor::InvalidNodeHandle);
-=======
-void create_stereo_duplex_pipeline(PipelineDescriptor& pipeline_desc,
-                                   std::vector<dorado::Runner>&& runners,
-                                   std::vector<dorado::Runner>&& stereo_runners,
-                                   size_t overlap,
-                                   uint32_t mean_qscore_start_pos,
-                                   int scaler_node_threads,
-                                   int splitter_node_threads,
-                                   PairingParameters pairing_parameters,
-                                   NodeHandle sink_node_handle,
-                                   NodeHandle source_node_handle);
->>>>>>> 46bbfddd
+        NodeHandle sink_node_handle,
+        NodeHandle source_node_handle);
 
 }  // namespace pipelines
 
