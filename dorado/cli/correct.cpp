#include "cli/cli_utils.h"
#include "correct/CorrectionProgressTracker.h"
#include "dorado_version.h"
#include "model_downloader/model_downloader.h"
#include "read_pipeline/CorrectionNode.h"
#include "read_pipeline/ErrorCorrectionMapperNode.h"
#include "read_pipeline/HtsWriter.h"
#include "torch_utils/torch_utils.h"
#include "utils/arg_parse_ext.h"
#include "utils/fs_utils.h"
#include "utils/log_utils.h"
#include "utils/parameters.h"

#include <spdlog/spdlog.h>

#include <chrono>
#include <filesystem>
#include <memory>
#include <optional>
#include <string>
#include <thread>
#include <vector>
using namespace std::chrono_literals;

#ifndef _WIN32
#include <unistd.h>
#endif

namespace dorado {

using OutputMode = dorado::utils::HtsFile::OutputMode;

int correct(int argc, char* argv[]) {
    utils::make_torch_deterministic();
    utils::arg_parse::ArgParser parser("dorado correct");
    parser.visible.add_description("Dorado read correction tool.");
    parser.visible.add_argument("reads").help(
            "Path to a file with reads to correct in FASTQ format.");
    parser.visible.add_argument("-t", "--threads")
            .help("Number of threads for processing. "
                  "Default uses "
                  "all available threads.")
            .default_value(0)
            .scan<'i', int>();
    parser.visible.add_argument("--infer-threads")
            .help("Number of threads per device.")
#if DORADO_CUDA_BUILD
            .default_value(2)
#else
            .default_value(1)
#endif
            .scan<'i', int>();
    parser.visible.add_argument("-b", "--batch-size")
            .help("Batch size for inference. Default: 0 for auto batch size detection.")
            .default_value(0)
            .scan<'i', int>();
    parser.visible.add_argument("-i", "--index-size")
            .help("Size of index for mapping and alignment. Default 8G. Decrease index size to "
                  "lower memory footprint.")
            .default_value(std::string{"8G"});
    parser.visible.add_argument("-m", "--model-path").help("Path to correction model folder.");
    int verbosity = 0;
    parser.visible.add_argument("-v", "--verbose")
            .default_value(false)
            .implicit_value(true)
            .nargs(0)
            .action([&](const auto&) { ++verbosity; })
            .append();
    cli::add_device_arg(parser);

    try {
        utils::arg_parse::parse(parser, argc, argv);
    } catch (const std::exception& e) {
        std::ostringstream parser_stream;
        parser_stream << parser.visible;
        spdlog::error("{}\n{}", e.what(), parser_stream.str());
        return EXIT_FAILURE;
    }

    if (parser.visible.get<bool>("--verbose")) {
        utils::SetVerboseLogging(static_cast<dorado::utils::VerboseLogLevel>(verbosity));
    }

    auto reads(parser.visible.get<std::vector<std::string>>("reads"));
    auto threads(parser.visible.get<int>("threads"));
    auto infer_threads(parser.visible.get<int>("infer-threads"));
    auto device(parser.visible.get<std::string>("device"));
    if (!cli::validate_device_string(device)) {
        return EXIT_FAILURE;
    }
    if (device == cli::AUTO_DETECT_DEVICE) {
#if DORADO_METAL_BUILD
        device = "cpu";
#else
        device = cli::get_auto_detected_device();
#endif
    }

    auto batch_size(parser.visible.get<int>("batch-size"));
    auto index_size(utils::arg_parse::parse_string_to_size<uint64_t>(
            parser.visible.get<std::string>("index-size")));

    threads = threads == 0 ? std::thread::hardware_concurrency() : threads;
    const int aligner_threads = threads;
    const int correct_threads = std::max(4, static_cast<int>(threads / 4));
    const int correct_writer_threads = 1;
    spdlog::debug("> aligner threads {}, corrector threads {}, writer threads {}", aligner_threads,
                  correct_threads, correct_writer_threads);

    if (reads.size() > 1) {
        spdlog::error("> multi file input not yet handled");
        std::exit(EXIT_FAILURE);
    }

    if (!std::filesystem::exists(reads.front())) {
        spdlog::error("Input reads file {} does not exist!", reads.front());
        std::exit(EXIT_FAILURE);
    }

    std::filesystem::path model_dir;
    bool remove_tmp_dir = false;
<<<<<<< HEAD
    if (parser.visible.is_used("--model-path")) {
        model_dir = std::filesystem::path(parser.visible.get<std::string>("model-path"));
=======
    if (parser.is_used("--model-path")) {
        model_dir = std::filesystem::path(parser.get<std::string>("model-path"));

        if (!std::filesystem::exists(model_dir)) {
            spdlog::error("Input model path {} does not exist!", model_dir.string());
            std::exit(EXIT_FAILURE);
        }

>>>>>>> 0ac33ae1
    } else {
        // Download model
        auto tmp_dir = utils::get_downloads_path(std::nullopt);
        const std::string model_name = "herro-v1";
        auto success = model_downloader::download_models(tmp_dir.string(), model_name);
        if (!success) {
            spdlog::error("Could not download model: {}", model_name);
            std::exit(EXIT_FAILURE);
        }
        model_dir = (tmp_dir / "herro-v1");
        remove_tmp_dir = true;
    }

    // The overall pipeline will be as follows -
    // 1. The Alignment node will be responsible
    // for running all-vs-all alignment. Since the index
    // for a full genome could be larger than what can
    // fit in memory, the alignment node needs to support
    // split mm2 indices. This requires the input reads
    // to be iterated over multiple times, once for each
    // index chunk. In order to manage this properly, the
    // input file reading is handled within the alignment node.
    // Each alignment out of that node is expected to generate
    // multiple aligned records, which will all be packaged
    // and sent into a window generation node.
    // 2. Correction node will chunk up the alignments into
    // multiple windows, create tensors, run inference and decode
    // the windows into a final corrected sequence.
    // 3. Corrected reads will be written out FASTA or BAM format.

    // Setup outut file.
    auto output_mode = OutputMode::FASTA;
    utils::HtsFile hts_file("-", output_mode, correct_writer_threads, false);

    PipelineDescriptor pipeline_desc;
    // 3. Corrected reads will be written out FASTA or BAM format.
    auto hts_writer = pipeline_desc.add_node<HtsWriter>({}, hts_file, "");

    // 2. Window generation, encoding + inference and decoding to generate
    // final reads.
    pipeline_desc.add_node<CorrectionNode>({hts_writer}, reads[0], correct_threads, device,
                                           infer_threads, batch_size, model_dir);

    // 1. Alignment node that generates alignments per read to be
    // corrected.
    ErrorCorrectionMapperNode aligner(reads[0], aligner_threads, index_size);

    // Create the Pipeline from our description.
    std::vector<dorado::stats::StatsReporter> stats_reporters;
    auto pipeline = Pipeline::create(std::move(pipeline_desc), &stats_reporters);
    if (pipeline == nullptr) {
        spdlog::error("Failed to create pipeline");
        return EXIT_FAILURE;
    }

    // Set up stats counting.
    CorrectionProgressTracker tracker;
    tracker.set_description("Correcting");
    std::vector<dorado::stats::StatsCallable> stats_callables;
    // Aligner stats need to be passed separately since the aligner node
    // is not part of the pipeline, so the stats are not automatically
    // gathered.
    stats_callables.push_back([&tracker, &aligner](const stats::NamedStats& stats) {
        tracker.update_progress_bar(stats, aligner.sample_stats());
    });
    constexpr auto kStatsPeriod = 1000ms;
    auto stats_sampler = std::make_unique<dorado::stats::StatsSampler>(
            kStatsPeriod, stats_reporters, stats_callables, static_cast<size_t>(0));
    // End stats counting setup.

    spdlog::info("> starting correction");
    // Start the pipeline.
    aligner.process(*pipeline);

    // Wait for the pipeline to complete.  When it does, we collect
    // final stats to allow accurate summarisation.
    auto final_stats = pipeline->terminate(DefaultFlushOptions());
    stats_sampler->terminate();
    tracker.update_progress_bar(final_stats, aligner.sample_stats());

    // Report progress during output file finalisation.
    hts_file.finalise([&](size_t) {});
    tracker.summarize();

    spdlog::info("> finished correction");

    if (remove_tmp_dir) {
        std::filesystem::remove_all(model_dir.parent_path());
    }

    return 0;
}

}  // namespace dorado<|MERGE_RESOLUTION|>--- conflicted
+++ resolved
@@ -119,19 +119,13 @@
 
     std::filesystem::path model_dir;
     bool remove_tmp_dir = false;
-<<<<<<< HEAD
     if (parser.visible.is_used("--model-path")) {
         model_dir = std::filesystem::path(parser.visible.get<std::string>("model-path"));
-=======
-    if (parser.is_used("--model-path")) {
-        model_dir = std::filesystem::path(parser.get<std::string>("model-path"));
 
         if (!std::filesystem::exists(model_dir)) {
             spdlog::error("Input model path {} does not exist!", model_dir.string());
             std::exit(EXIT_FAILURE);
         }
-
->>>>>>> 0ac33ae1
     } else {
         // Download model
         auto tmp_dir = utils::get_downloads_path(std::nullopt);
