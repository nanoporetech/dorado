#include "Version.h"
#include "data_loader/DataLoader.h"
#include "decode/CPUDecoder.h"
#include "nn/CRFModel.h"
#include "read_pipeline/AlignerNode.h"
#include "read_pipeline/BaseSpaceDuplexCallerNode.h"
#include "read_pipeline/BasecallerNode.h"
#include "read_pipeline/DuplexSplitNode.h"
#include "read_pipeline/HtsWriter.h"
#include "read_pipeline/PairingNode.h"
#include "read_pipeline/ProgressTracker.h"
#include "read_pipeline/ReadFilterNode.h"
#include "read_pipeline/ReadToBamTypeNode.h"
#include "read_pipeline/ScalerNode.h"
#include "read_pipeline/StereoDuplexEncoderNode.h"
#include "utils/bam_utils.h"
#include "utils/cli_utils.h"
#include "utils/duplex_utils.h"
#include "utils/log_utils.h"
#if DORADO_GPU_BUILD
#ifdef __APPLE__
#include "nn/MetalCRFModel.h"
#else
#include "nn/CudaCRFModel.h"
#include "utils/cuda_utils.h"
#endif
#endif  // DORADO_GPU_BUILD

#include "utils/models.h"
#include "utils/parameters.h"

#include <argparse.hpp>
#include <htslib/sam.h>
#include <spdlog/spdlog.h>
#include <utils/basecaller_utils.h>

#include <memory>
#include <thread>
#include <unordered_set>

namespace dorado {

using dorado::utils::default_parameters;
using namespace std::chrono_literals;

int duplex(int argc, char* argv[]) {
    using dorado::utils::default_parameters;
    utils::InitLogging();

    argparse::ArgumentParser parser("dorado", DORADO_VERSION, argparse::default_arguments::help);
    parser.add_argument("model").help("Model");
    parser.add_argument("reads").help("Reads in Pod5 format or BAM/SAM format for basespace.");
    parser.add_argument("--pairs")
            .default_value(std::string(""))
            .help("Space-delimited csv containing read ID pairs. If not provided, pairing will be "
                  "performed automatically");
    parser.add_argument("--emit-fastq").default_value(false).implicit_value(true);
    parser.add_argument("--emit-sam")
            .help("Output in SAM format.")
            .default_value(false)
            .implicit_value(true);
    parser.add_argument("-t", "--threads").default_value(0).scan<'i', int>();

    parser.add_argument("-x", "--device")
            .help("device string in format \"cuda:0,...,N\", \"cuda:all\", \"metal\" etc..")
            .default_value(utils::default_parameters.device);

    parser.add_argument("-b", "--batchsize")
            .default_value(default_parameters.batchsize)
            .scan<'i', int>()
            .help("if 0 an optimal batchsize will be selected. batchsizes are rounded to the "
                  "closest multiple of 64.");

    parser.add_argument("-c", "--chunksize")
            .default_value(default_parameters.chunksize)
            .scan<'i', int>();

    parser.add_argument("-o", "--overlap")
            .default_value(default_parameters.overlap)
            .scan<'i', int>();

    parser.add_argument("-r", "--recursive")
            .default_value(false)
            .implicit_value(true)
            .help("Recursively scan through directories to load FAST5 and POD5 files");

    parser.add_argument("-l", "--read-ids")
            .help("A file with a newline-delimited list of reads to basecall. If not provided, all "
                  "reads will be basecalled")
            .default_value(std::string(""));

    parser.add_argument("--min-qscore").default_value(0).scan<'i', int>();

    parser.add_argument("--reference")
            .help("Path to reference for alignment.")
            .default_value(std::string(""));

    parser.add_argument("-k")
            .help("k-mer size for alignment with minimap2 (maximum 28).")
            .default_value(15)
            .scan<'i', int>();

    parser.add_argument("-w")
            .help("minimizer window size for alignment with minimap2.")
            .default_value(10)
            .scan<'i', int>();
    parser.add_argument("-v", "--verbose").default_value(false).implicit_value(true);

    parser.add_argument("-I").help("minimap2 index batch size.").default_value(std::string("16G"));

    try {
        auto remaining_args = parser.parse_known_args(argc, argv);
        auto internal_parser = utils::parse_internal_options(remaining_args);

        auto device(parser.get<std::string>("-x"));
        auto model(parser.get<std::string>("model"));
        auto reads(parser.get<std::string>("reads"));
        std::string pairs_file = parser.get<std::string>("--pairs");
        auto threads = static_cast<size_t>(parser.get<int>("--threads"));
        auto min_qscore(parser.get<int>("--min-qscore"));
        auto ref = parser.get<std::string>("--reference");
        const bool basespace_duplex = (model.compare("basespace") == 0);
        std::vector<std::string> args(argv, argv + argc);
        if (parser.get<bool>("--verbose")) {
            spdlog::set_level(spdlog::level::debug);
        }
        std::map<std::string, std::string> template_complement_map;
        auto read_list = utils::load_read_list(parser.get<std::string>("--read-ids"));

        std::unordered_set<std::string> read_list_from_pairs;

        if (!pairs_file.empty()) {
            spdlog::info("> Loading pairs file");
            template_complement_map = utils::load_pairs_file(pairs_file);
            read_list_from_pairs = utils::get_read_list_from_pairs(template_complement_map);
            spdlog::info("> Pairs file loaded with {} reads.", read_list_from_pairs.size());
        } else {
            spdlog::info(
                    "> No duplex pairs file provided, pairing will be performed automatically");
        }

        bool emit_moves = false, rna = false, duplex = true;

        auto output_mode = HtsWriter::OutputMode::BAM;

        auto emit_fastq = parser.get<bool>("--emit-fastq");
        auto emit_sam = parser.get<bool>("--emit-sam");

        if (emit_fastq && emit_sam) {
            throw std::runtime_error("Only one of --emit-{fastq, sam} can be set (or none).");
        }

        if (emit_fastq) {
            output_mode = HtsWriter::OutputMode::FASTQ;
        } else if (emit_sam || utils::is_fd_tty(stdout)) {
            output_mode = HtsWriter::OutputMode::SAM;
        } else if (utils::is_fd_pipe(stdout)) {
            output_mode = HtsWriter::OutputMode::UBAM;
        }

        bool recursive_file_loading = parser.get<bool>("--recursive");

        size_t num_reads = (basespace_duplex ? read_list_from_pairs.size()
                                             : DataLoader::get_num_reads(reads, read_list,
                                                                         recursive_file_loading));

        std::unique_ptr<sam_hdr_t, void (*)(sam_hdr_t*)> hdr(sam_hdr_init(), sam_hdr_destroy);
        utils::add_pg_hdr(hdr.get(), args);
        std::shared_ptr<HtsWriter> bam_writer;
        std::shared_ptr<Aligner> aligner;
        MessageSink* converted_reads_sink = nullptr;

        if (ref.empty()) {
            bam_writer = std::make_shared<HtsWriter>("-", output_mode, 4, num_reads);
            converted_reads_sink = bam_writer.get();
        } else {
            bam_writer = std::make_shared<HtsWriter>("-", output_mode, 4, num_reads);
            aligner = std::make_shared<Aligner>(
                    *bam_writer, ref, parser.get<int>("k"), parser.get<int>("w"),
                    utils::parse_string_to_size(parser.get<std::string>("I")),
                    std::thread::hardware_concurrency());
            utils::add_sq_hdr(hdr.get(), aligner->get_sequence_records_for_header());
            converted_reads_sink = aligner.get();
        }
        ReadToBamType read_converter(*converted_reads_sink, emit_moves, rna, 2);
        // The minimum sequence length is set to 5 to avoid issues with duplex node printing very short sequences for mismatched pairs.
        ReadFilterNode read_filter_node(read_converter, min_qscore,
                                        default_parameters.min_seqeuence_length, 5);

        torch::set_num_threads(1);

        // Add stats reporting for shared nodes.
        using dorado::stats::make_stats_reporter;
        std::vector<dorado::stats::StatsReporter> stats_reporters;
        if (aligner) {
            stats_reporters.push_back(make_stats_reporter(*aligner));
        }
        stats_reporters.push_back(make_stats_reporter(*bam_writer));
        stats_reporters.push_back(make_stats_reporter(read_filter_node));

        std::vector<dorado::stats::StatsCallable> stats_callables;
        ProgressTracker tracker(num_reads, duplex);
        stats_callables.push_back(
                [&tracker](const stats::NamedStats& stats) { tracker.update_progress_bar(stats); });

        if (basespace_duplex) {  // Execute a Basespace duplex pipeline.
            if (pairs_file.empty()) {
                spdlog::error("The --pairs argument is required for the basespace model.");
                return 1;  // Exit with an error code
            }
            // Write header as no read group info is needed.
            bam_writer->write_header(hdr.get());

            spdlog::info("> Loading reads");
            auto read_map = read_bam(reads, read_list_from_pairs);

            spdlog::info("> Starting Basespace Duplex Pipeline");
            threads = threads == 0 ? std::thread::hardware_concurrency() : threads;

            constexpr auto kStatsPeriod = 100ms;
            auto stats_sampler = std::make_unique<dorado::stats::StatsSampler>(
                    kStatsPeriod, stats_reporters, stats_callables);
            // End stats counting setup.

            BaseSpaceDuplexCallerNode duplex_caller_node(read_filter_node, template_complement_map,
                                                         read_map, threads);
            bam_writer->join();  // Explicitly wait for all output rows to be written.
            stats_sampler->terminate();
        } else {  // Execute a Stereo Duplex pipeline.

            const auto model_path = std::filesystem::canonical(std::filesystem::path(model));
            model = model_path.filename().string();
            auto model_config = load_crf_model_config(model_path);

            auto data_sample_rate = DataLoader::get_sample_rate(reads, recursive_file_loading);
            auto model_sample_rate = get_model_sample_rate(model_path);
            auto skip_model_compatibility_check =
                    internal_parser.get<bool>("--skip-model-compatibility-check");
            if (!skip_model_compatibility_check && (data_sample_rate != model_sample_rate)) {
                std::stringstream err;
                err << "Sample rate for model (" << model_sample_rate << ") and data ("
                    << data_sample_rate << ") don't match.";
                throw std::runtime_error(err.str());
            }
            auto stereo_model_name = utils::get_stereo_model_name(model, data_sample_rate);
            const auto stereo_model_path =
                    model_path.parent_path() / std::filesystem::path(stereo_model_name);

            if (!std::filesystem::exists(stereo_model_path)) {
                utils::download_models(model_path.parent_path().u8string(), stereo_model_name);
            }
            auto stereo_model_config = load_crf_model_config(stereo_model_path);

            // Write read group info to header.
            auto read_groups = DataLoader::load_read_groups(reads, model, recursive_file_loading);
            auto duplex_rg_name = std::string(model + "_" + stereo_model_name);
            read_groups.merge(
                    DataLoader::load_read_groups(reads, duplex_rg_name, recursive_file_loading));
            utils::add_rg_hdr(hdr.get(), read_groups);
            bam_writer->write_header(hdr.get());

            std::vector<Runner> runners;
            std::vector<Runner> stereo_runners;

            // Default is 1 device.  CUDA path may alter this.
            int num_devices = 1;
            int batch_size(parser.get<int>("-b"));
            int chunk_size(parser.get<int>("-c"));
            int overlap(parser.get<int>("-o"));
            const size_t num_runners = default_parameters.num_runners;

            if (device == "cpu") {
                if (batch_size == 0) {
                    batch_size = std::thread::hardware_concurrency();
                    spdlog::debug("- set batch size to {}", batch_size);
                }
                for (size_t i = 0; i < num_runners; i++) {
                    runners.push_back(std::make_shared<ModelRunner<CPUDecoder>>(
                            model_path, device, chunk_size, batch_size));
                }
            }
#if DORADO_GPU_BUILD
#ifdef __APPLE__
            else if (device == "metal") {
                auto simplex_caller =
                        create_metal_caller(model_config, model_path, chunk_size, batch_size);
                for (int i = 0; i < num_runners; i++) {
                    runners.push_back(std::make_shared<MetalModelRunner>(simplex_caller));
                }
                if (runners.back()->batch_size() != batch_size) {
                    spdlog::debug("- set batch size to {}", runners.back()->batch_size());
                }

                // For now, the minimal batch size is used for the duplex model.
                int stereo_batch_size = 48;

                auto duplex_caller = create_metal_caller(stereo_model_config, stereo_model_path,
                                                         chunk_size, stereo_batch_size);
                for (size_t i = 0; i < num_runners; i++) {
                    stereo_runners.push_back(std::make_shared<MetalModelRunner>(duplex_caller));
                }
            } else {
                throw std::runtime_error(std::string("Unsupported device: ") + device);
            }
#else   // ifdef __APPLE__
            else {
                // Note: The memory assignment between simplex and duplex callers have been
                // performed based on empirical results considering a SUP model for simplex
                // calling.
                auto devices = utils::parse_cuda_device_string(device);
                num_devices = devices.size();
                if (num_devices == 0) {
                    throw std::runtime_error("CUDA device requested but no devices found.");
                }
                for (auto device_string : devices) {
                    // Use most of GPU mem but leave some for buffer.
                    auto caller = create_cuda_caller(model_config, model_path, chunk_size,
<<<<<<< HEAD
                                                     batch_size, device_string, 0.9f, guard_gpus);
=======
                                                     batch_size, device_string, 0.9f);
>>>>>>> a9779164
                    for (size_t i = 0; i < num_runners; i++) {
                        runners.push_back(std::make_shared<CudaModelRunner>(caller));
                    }
                    if (runners.back()->batch_size() != batch_size) {
                        spdlog::debug("- set batch size for {} to {}", device_string,
                                      runners.back()->batch_size());
                    }
                }

                for (auto device_string : devices) {
                    // The fraction argument for GPU memory allocates the fraction of the
                    // _remaining_ memory to the caller. So, we allocate all of the available
                    // memory after simplex caller has been instantiated to the duplex caller.
                    // ALWAYS auto tune the duplex batch size (i.e. batch_size passed in is 0.)
                    auto caller = create_cuda_caller(stereo_model_config, stereo_model_path,
<<<<<<< HEAD
                                                     chunk_size, 0, device_string, 1.f, guard_gpus);
=======
                                                     chunk_size, 0, device_string, 1.f);
>>>>>>> a9779164
                    for (size_t i = 0; i < num_runners; i++) {
                        stereo_runners.push_back(std::make_shared<CudaModelRunner>(caller));
                    }
                }
            }
#endif  // __APPLE__
#endif  // DORADO_GPU_BUILD
            spdlog::info("> Starting Stereo Duplex pipeline");

            auto stereo_model_stride = stereo_runners.front()->model_stride();

            auto adjusted_stereo_overlap = (overlap / stereo_model_stride) * stereo_model_stride;

            const int kStereoBatchTimeoutMS = 5000;
            auto stereo_basecaller_node = std::make_unique<BasecallerNode>(
                    read_filter_node, std::move(stereo_runners), adjusted_stereo_overlap,
                    kStereoBatchTimeoutMS, duplex_rg_name, 1000, "StereoBasecallerNode");
            auto simplex_model_stride = runners.front()->model_stride();

            StereoDuplexEncoderNode stereo_node =
                    StereoDuplexEncoderNode(*stereo_basecaller_node, simplex_model_stride);

            PairingNode pairing_node(stereo_node,
                                     template_complement_map.empty()
                                             ? std::optional<std::map<std::string, std::string>>{}
                                             : template_complement_map);

            // Initialize duplex split settings and create a duplex split node
            // with the given settings and number of devices. If
            // splitter_settings.enabled is set to false, the splitter node will
            // act as a passthrough, meaning it won't perform any splitting
            // operations and will just pass data through.
            DuplexSplitSettings splitter_settings;
            DuplexSplitNode splitter_node(pairing_node, splitter_settings, num_devices);

            auto adjusted_simplex_overlap = (overlap / simplex_model_stride) * simplex_model_stride;

            const int kSimplexBatchTimeoutMS = 100;
            auto basecaller_node = std::make_unique<BasecallerNode>(
                    splitter_node, std::move(runners), adjusted_simplex_overlap,
                    kSimplexBatchTimeoutMS, model, 1000);

            ScalerNode scaler_node(*basecaller_node, model_config.signal_norm_params,
                                   num_devices * 2);

            DataLoader loader(scaler_node, "cpu", num_devices, 0, std::move(read_list));

            // Setup stats counting
            using dorado::stats::make_stats_reporter;
            stats_reporters.push_back(make_stats_reporter(*stereo_basecaller_node));
            stats_reporters.push_back(make_stats_reporter(stereo_node));
            stats_reporters.push_back(make_stats_reporter(pairing_node));
            stats_reporters.push_back(make_stats_reporter(splitter_node));
            stats_reporters.push_back(make_stats_reporter(*basecaller_node));
            stats_reporters.push_back(make_stats_reporter(loader));
            stats_reporters.push_back(make_stats_reporter(scaler_node));

            constexpr auto kStatsPeriod = 100ms;
            auto stats_sampler = std::make_unique<dorado::stats::StatsSampler>(
                    kStatsPeriod, stats_reporters, stats_callables);
            // End stats counting setup.

            loader.load_reads(reads, parser.get<bool>("--recursive"), DataLoader::BY_CHANNEL);
            bam_writer->join();  // Explicitly wait for all output rows to be written.
            stats_sampler->terminate();
        }
        tracker.summarize();
    } catch (const std::exception& e) {
        spdlog::error(e.what());
        return 1;
    }
    return 0;
}
}  // namespace dorado<|MERGE_RESOLUTION|>--- conflicted
+++ resolved
@@ -315,11 +315,7 @@
                 for (auto device_string : devices) {
                     // Use most of GPU mem but leave some for buffer.
                     auto caller = create_cuda_caller(model_config, model_path, chunk_size,
-<<<<<<< HEAD
-                                                     batch_size, device_string, 0.9f, guard_gpus);
-=======
                                                      batch_size, device_string, 0.9f);
->>>>>>> a9779164
                     for (size_t i = 0; i < num_runners; i++) {
                         runners.push_back(std::make_shared<CudaModelRunner>(caller));
                     }
@@ -335,11 +331,7 @@
                     // memory after simplex caller has been instantiated to the duplex caller.
                     // ALWAYS auto tune the duplex batch size (i.e. batch_size passed in is 0.)
                     auto caller = create_cuda_caller(stereo_model_config, stereo_model_path,
-<<<<<<< HEAD
-                                                     chunk_size, 0, device_string, 1.f, guard_gpus);
-=======
                                                      chunk_size, 0, device_string, 1.f);
->>>>>>> a9779164
                     for (size_t i = 0; i < num_runners; i++) {
                         stereo_runners.push_back(std::make_shared<CudaModelRunner>(caller));
                     }
