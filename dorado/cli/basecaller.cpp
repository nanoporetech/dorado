#include "Version.h"
#include "api/pipeline_creation.h"
#include "api/runner_creation.h"
#include "basecall/CRFModelConfig.h"
#include "cli/cli_utils.h"
#include "data_loader/DataLoader.h"
#include "data_loader/ModelFinder.h"
#include "models/kits.h"
#include "models/models.h"
#include "read_pipeline/AdapterDetectorNode.h"
#include "read_pipeline/AlignerNode.h"
#include "read_pipeline/BarcodeClassifierNode.h"
#include "read_pipeline/HtsReader.h"
#include "read_pipeline/HtsWriter.h"
#include "read_pipeline/PolyACalculator.h"
#include "read_pipeline/ProgressTracker.h"
#include "read_pipeline/ReadFilterNode.h"
#include "read_pipeline/ReadToBamTypeNode.h"
#include "read_pipeline/ResumeLoaderNode.h"
#include "utils/SampleSheet.h"
#include "utils/bam_utils.h"
#include "utils/barcode_kits.h"
#include "utils/basecaller_utils.h"
#include "utils/fs_utils.h"
#include "utils/log_utils.h"
#include "utils/parameters.h"
#include "utils/stats.h"
#include "utils/string_utils.h"
#include "utils/sys_stats.h"
#include "utils/torch_utils.h"

#include <htslib/sam.h>
#include <spdlog/spdlog.h>

#include <algorithm>
#include <cstdlib>
#include <exception>
#include <filesystem>
#include <fstream>
#include <iostream>
#include <memory>
#include <optional>
#include <sstream>
#include <thread>

namespace dorado {

using dorado::utils::default_parameters;
using namespace std::chrono_literals;
using namespace dorado::models;
namespace fs = std::filesystem;

void setup(std::vector<std::string> args,
           const fs::path& model_path,
           const std::string& data_path,
           const std::vector<fs::path>& remora_models,
           const std::string& device,
           const std::string& ref,
           size_t chunk_size,
           size_t overlap,
           size_t batch_size,
           size_t num_runners,
           size_t remora_batch_size,
           size_t num_remora_threads,
           float methylation_threshold_pct,
           HtsWriter::OutputMode output_mode,
           bool emit_moves,
           size_t max_reads,
           size_t min_qscore,
           std::string read_list_file_path,
           bool recursive_file_loading,
           const alignment::Minimap2Options& aligner_options,
           bool skip_model_compatibility_check,
           const std::string& dump_stats_file,
           const std::string& dump_stats_filter,
           const std::string& resume_from_file,
           const std::vector<std::string>& barcode_kits,
           bool barcode_both_ends,
           bool barcode_no_trim,
           bool adapter_no_trim,
           bool primer_no_trim,
           const std::string& barcode_sample_sheet,
           const std::optional<std::string>& custom_kit,
           const std::optional<std::string>& custom_seqs,
           argparse::ArgumentParser& resume_parser,
           bool estimate_poly_a,
           const ModelSelection& model_selection) {
    const auto model_config = basecall::load_crf_model_config(model_path);
    const std::string model_name = models::extract_model_name_from_path(model_path);
    const std::string modbase_model_names = models::extract_model_names_from_paths(remora_models);

    if (!DataLoader::is_read_data_present(data_path, recursive_file_loading)) {
        std::string err = "No POD5 or FAST5 data found in path: " + data_path;
        throw std::runtime_error(err);
    }

    auto read_list = utils::load_read_list(read_list_file_path);
    size_t num_reads = DataLoader::get_num_reads(
            data_path, read_list, {} /*reads_already_processed*/, recursive_file_loading);
    if (num_reads == 0) {
        spdlog::error("No POD5 or FAST5 reads found in path: " + data_path);
        std::exit(EXIT_FAILURE);
    }
    num_reads = max_reads == 0 ? num_reads : std::min(num_reads, max_reads);

    // Sampling rate is checked by ModelFinder when a complex is given, only test for a path
    if (model_selection.is_path() && !skip_model_compatibility_check) {
        check_sampling_rates_compatible(model_name, data_path, model_config.sample_rate,
                                        recursive_file_loading);
    }

    if (is_rna_model(model_config)) {
        spdlog::info(
                " - BAM format does not support `U`, so RNA output files will include `T` instead "
                "of `U` for all file types.");
    }

    const bool enable_aligner = !ref.empty();

    // create modbase runners first so basecall runners can pick batch sizes based on available memory
    auto remora_runners = api::create_modbase_runners(
            remora_models, device, default_parameters.mod_base_runners_per_caller,
            remora_batch_size);

    auto [runners, num_devices] = api::create_basecall_runners(model_config, device, num_runners, 0,
                                                               batch_size, chunk_size, 1.f, false);

    auto read_groups = DataLoader::load_read_groups(data_path, model_name, modbase_model_names,
                                                    recursive_file_loading);

    const bool adapter_trimming_enabled = (!adapter_no_trim || !primer_no_trim);
    const bool barcode_enabled = !barcode_kits.empty() || custom_kit;
    const auto thread_allocations = utils::default_thread_allocations(
            int(num_devices), !remora_runners.empty() ? int(num_remora_threads) : 0, enable_aligner,
            barcode_enabled, adapter_trimming_enabled);

    std::unique_ptr<const utils::SampleSheet> sample_sheet;
    BarcodingInfo::FilterSet allowed_barcodes;
    if (!barcode_sample_sheet.empty()) {
        sample_sheet = std::make_unique<const utils::SampleSheet>(barcode_sample_sheet, false);
        allowed_barcodes = sample_sheet->get_barcode_values();
    }

    SamHdrPtr hdr(sam_hdr_init());
    cli::add_pg_hdr(hdr.get(), args);
    utils::add_rg_hdr(hdr.get(), read_groups, barcode_kits, sample_sheet.get());

    PipelineDescriptor pipeline_desc;
    auto hts_writer = pipeline_desc.add_node<HtsWriter>({}, "-", output_mode,
                                                        thread_allocations.writer_threads);
    auto aligner = PipelineDescriptor::InvalidNodeHandle;
    auto current_sink_node = hts_writer;
    if (enable_aligner) {
        auto index_file_access = std::make_shared<alignment::IndexFileAccess>();
        aligner = pipeline_desc.add_node<AlignerNode>({current_sink_node}, index_file_access, ref,
                                                      aligner_options,
                                                      thread_allocations.aligner_threads);
        current_sink_node = aligner;
    }
    current_sink_node = pipeline_desc.add_node<ReadToBamType>(
            {current_sink_node}, emit_moves, thread_allocations.read_converter_threads,
            methylation_threshold_pct, std::move(sample_sheet), 1000);
    if (estimate_poly_a) {
        current_sink_node = pipeline_desc.add_node<PolyACalculator>(
                {current_sink_node}, std::thread::hardware_concurrency(),
                is_rna_model(model_config), 1000);
    }
    if (barcode_enabled) {
        current_sink_node = pipeline_desc.add_node<BarcodeClassifierNode>(
                {current_sink_node}, thread_allocations.barcoder_threads, barcode_kits,
                barcode_both_ends, barcode_no_trim, std::move(allowed_barcodes),
                std::move(custom_kit), std::move(custom_seqs));
    }
    if (adapter_trimming_enabled) {
        current_sink_node = pipeline_desc.add_node<AdapterDetectorNode>(
                {current_sink_node}, thread_allocations.adapter_threads, !adapter_no_trim,
                !primer_no_trim);
    }
    current_sink_node = pipeline_desc.add_node<ReadFilterNode>(
            {current_sink_node}, min_qscore, default_parameters.min_sequence_length,
            std::unordered_set<std::string>{}, thread_allocations.read_filter_threads);

    auto mean_qscore_start_pos = model_config.mean_qscore_start_pos;
<<<<<<< HEAD
    if (mean_qscore_start_pos < 0) {
        mean_qscore_start_pos = models::get_mean_qscore_start_pos_by_model_name(model_name);
        if (mean_qscore_start_pos < 0) {
            throw std::runtime_error("Mean q-score start position cannot be < 0");
        }
    }
    api::create_simplex_pipeline(
=======

    pipelines::create_simplex_pipeline(
>>>>>>> 9a463926
            pipeline_desc, std::move(runners), std::move(remora_runners), overlap,
            mean_qscore_start_pos, !adapter_no_trim, thread_allocations.scaler_node_threads,
            true /* Enable read splitting */, thread_allocations.splitter_node_threads,
            thread_allocations.remora_threads, current_sink_node,
            PipelineDescriptor::InvalidNodeHandle);

    // Create the Pipeline from our description.
    std::vector<dorado::stats::StatsReporter> stats_reporters{dorado::stats::sys_stats_report};
    auto pipeline = Pipeline::create(std::move(pipeline_desc), &stats_reporters);
    if (pipeline == nullptr) {
        spdlog::error("Failed to create pipeline");
        std::exit(EXIT_FAILURE);
    }

    // At present, header output file header writing relies on direct node method calls
    // rather than the pipeline framework.
    auto& hts_writer_ref = dynamic_cast<HtsWriter&>(pipeline->get_node_ref(hts_writer));
    if (enable_aligner) {
        const auto& aligner_ref = dynamic_cast<AlignerNode&>(pipeline->get_node_ref(aligner));
        utils::add_sq_hdr(hdr.get(), aligner_ref.get_sequence_records_for_header());
    }
    hts_writer_ref.set_and_write_header(hdr.get());

    std::unordered_set<std::string> reads_already_processed;
    if (!resume_from_file.empty()) {
        spdlog::info("> Inspecting resume file...");
        // Turn off warning logging as header info is fetched.
        auto initial_hts_log_level = hts_get_log_level();
        hts_set_log_level(HTS_LOG_OFF);
        auto pg_keys = utils::extract_pg_keys_from_hdr(resume_from_file, {"CL"});
        hts_set_log_level(initial_hts_log_level);

        auto tokens = cli::extract_token_from_cli(pg_keys["CL"]);
        // First token is the dorado binary name. Remove that because the
        // sub parser only knows about the `basecaller` command.
        tokens.erase(tokens.begin());
        resume_parser.parse_args(tokens);

        const std::string model_arg = resume_parser.get<std::string>("model");
        const ModelSelection resume_selection = ModelComplexParser::parse(model_arg);

        if (resume_selection.is_path()) {
            // If the model selection is a path, check it exists and matches
            const auto resume_model_name =
                    models::extract_model_name_from_path(fs::path(model_arg));
            if (model_name != resume_model_name) {
                throw std::runtime_error(
                        "Resume only works if the same model is used. Resume model was " +
                        resume_model_name + " and current model is " + model_name);
            }
        } else if (resume_selection != model_selection) {
            throw std::runtime_error(
                    "Resume only works if the same model is used. Resume model complex was " +
                    resume_selection.raw + " and current model is " + model_selection.raw);
        }

        // Resume functionality injects reads directly into the writer node.
        ResumeLoaderNode resume_loader(hts_writer_ref, resume_from_file);
        resume_loader.copy_completed_reads();
        reads_already_processed = resume_loader.get_processed_read_ids();
    }

    std::vector<dorado::stats::StatsCallable> stats_callables;
    ProgressTracker tracker(int(num_reads), false);
    stats_callables.push_back(
            [&tracker](const stats::NamedStats& stats) { tracker.update_progress_bar(stats); });
    constexpr auto kStatsPeriod = 100ms;
    const size_t max_stats_records = static_cast<size_t>(dump_stats_file.empty() ? 0 : 100000);
    auto stats_sampler = std::make_unique<dorado::stats::StatsSampler>(
            kStatsPeriod, stats_reporters, stats_callables, max_stats_records);

    DataLoader loader(*pipeline, "cpu", thread_allocations.loader_threads, max_reads, read_list,
                      reads_already_processed);

    // Run pipeline.
    loader.load_reads(data_path, recursive_file_loading, ReadOrder::UNRESTRICTED);

    // Wait for the pipeline to complete.  When it does, we collect
    // final stats to allow accurate summarisation.
    auto final_stats = pipeline->terminate(DefaultFlushOptions());

    // Stop the stats sampler thread before tearing down any pipeline objects.
    stats_sampler->terminate();

    // Then update progress tracking one more time from this thread, to
    // allow accurate summarisation.
    tracker.update_progress_bar(final_stats);
    tracker.summarize();
    if (!dump_stats_file.empty()) {
        std::ofstream stats_file(dump_stats_file);
        stats_sampler->dump_stats(stats_file,
                                  dump_stats_filter.empty()
                                          ? std::nullopt
                                          : std::optional<std::regex>(dump_stats_filter));
    }
}

int basecaller(int argc, char* argv[]) {
    utils::InitLogging();
    utils::make_torch_deterministic();
    torch::set_num_threads(1);

    cli::ArgParser parser("dorado");

    parser.visible.add_argument("model").help(
            "model selection {fast,hac,sup}@v{version} for automatic model selection including "
            "modbases, or path to existing model directory");

    parser.visible.add_argument("data").help("the data directory or file (POD5/FAST5 format).");

    int verbosity = 0;
    parser.visible.add_argument("-v", "--verbose")
            .default_value(false)
            .implicit_value(true)
            .nargs(0)
            .action([&](const auto&) { ++verbosity; })
            .append();

    parser.visible.add_argument("-x", "--device")
            .help("device string in format \"cuda:0,...,N\", \"cuda:all\", \"metal\", \"cpu\" "
                  "etc..")
            .default_value(default_parameters.device);

    parser.visible.add_argument("-l", "--read-ids")
            .help("A file with a newline-delimited list of reads to basecall. If not provided, all "
                  "reads will be basecalled")
            .default_value(std::string(""));

    parser.visible.add_argument("--resume-from")
            .help("Resume basecalling from the given HTS file. Fully written read records are not "
                  "processed again.")
            .default_value(std::string(""));

    parser.visible.add_argument("-n", "--max-reads").default_value(0).scan<'i', int>();

    parser.visible.add_argument("--min-qscore")
            .help("Discard reads with mean Q-score below this threshold.")
            .default_value(0)
            .scan<'i', int>();

    parser.visible.add_argument("-b", "--batchsize")
            .default_value(default_parameters.batchsize)
            .scan<'i', int>()
            .help("if 0 an optimal batchsize will be selected. batchsizes are rounded to the "
                  "closest multiple of 64.");

    parser.visible.add_argument("-c", "--chunksize")
            .default_value(default_parameters.chunksize)
            .scan<'i', int>();

    parser.visible.add_argument("-o", "--overlap")
            .default_value(default_parameters.overlap)
            .scan<'i', int>();

    parser.visible.add_argument("-r", "--recursive")
            .default_value(false)
            .implicit_value(true)
            .help("Recursively scan through directories to load FAST5 and POD5 files");

    parser.visible.add_argument("--modified-bases")
            .nargs(argparse::nargs_pattern::at_least_one)
            .action([](const std::string& value) {
                const auto& mods = models::modified_model_variants();
                if (std::find(mods.begin(), mods.end(), value) == mods.end()) {
                    spdlog::error(
                            "'{}' is not a supported modification please select from {}", value,
                            std::accumulate(
                                    std::next(mods.begin()), mods.end(), mods[0],
                                    [](std::string a, std::string b) { return a + ", " + b; }));
                    std::exit(EXIT_FAILURE);
                }
                return value;
            });

    parser.visible.add_argument("--modified-bases-models")
            .default_value(std::string())
            .help("a comma separated list of modified base models");

    parser.visible.add_argument("--modified-bases-threshold")
            .default_value(default_parameters.methylation_threshold)
            .scan<'f', float>()
            .help("the minimum predicted methylation probability for a modified base to be emitted "
                  "in an all-context model, [0, 1]");

    parser.visible.add_argument("--emit-fastq")
            .help("Output in fastq format.")
            .default_value(false)
            .implicit_value(true);
    parser.visible.add_argument("--emit-sam")
            .help("Output in SAM format.")
            .default_value(false)
            .implicit_value(true);

    parser.visible.add_argument("--emit-moves").default_value(false).implicit_value(true);

    parser.visible.add_argument("--reference")
            .help("Path to reference for alignment.")
            .default_value(std::string(""));

    parser.visible.add_argument("--kit-name")
            .help("Enable barcoding with the provided kit name. Choose from: " +
                  dorado::barcode_kits::barcode_kits_list_str() + ".");
    parser.visible.add_argument("--barcode-both-ends")
            .help("Require both ends of a read to be barcoded for a double ended barcode.")
            .default_value(false)
            .implicit_value(true);
    parser.visible.add_argument("--no-trim")
            .help("Skip trimming of barcodes, adapters, and primers. If option is not chosen, "
                  "trimming of all three is enabled.")
            .default_value(false)
            .implicit_value(true);
    parser.visible.add_argument("--trim")
            .help("Specify what to trim. Options are 'none', 'all', 'adapters', and 'primers'. "
                  "Default behavior is to trim all detected adapters, primers, or barcodes. "
                  "Choose 'adapters' to just trim adapters. The 'primers' choice will trim "
                  "adapters and "
                  "primers, but not barcodes. The 'none' choice is equivelent to using --no-trim. "
                  "Note that "
                  "this only applies to DNA. RNA adapters are always trimmed.")
            .default_value(std::string(""));
    parser.visible.add_argument("--sample-sheet")
            .help("Path to the sample sheet to use.")
            .default_value(std::string(""));
    parser.visible.add_argument("--barcode-arrangement")
            .help("Path to file with custom barcode arrangement.")
            .default_value(std::nullopt);
    parser.visible.add_argument("--barcode-sequences")
            .help("Path to file with custom barcode sequences.")
            .default_value(std::nullopt);
    parser.visible.add_argument("--estimate-poly-a")
            .help("Estimate poly-A/T tail lengths (beta feature). Primarily meant for cDNA and "
                  "dRNA use cases. Note that if this flag is set, then adapter/primer detection "
                  "will be disabled.")
            .default_value(false)
            .implicit_value(true);

    cli::add_minimap2_arguments(parser, alignment::dflt_options);
    cli::add_internal_arguments(parser);

    // Create a copy of the parser to use if the resume feature is enabled. Needed
    // to parse the model used for the file being resumed from. Note that this copy
    // needs to be made __before__ the parser is used.
    auto resume_parser = parser.visible;

    try {
        cli::parse(parser, argc, argv);
    } catch (const std::exception& e) {
        std::ostringstream parser_stream;
        parser_stream << parser.visible;
        spdlog::error("{}\n{}", e.what(), parser_stream.str());
        std::exit(1);
    }

    std::vector<std::string> args(argv, argv + argc);

    if (parser.visible.get<bool>("--verbose")) {
        utils::SetVerboseLogging(static_cast<dorado::utils::VerboseLogLevel>(verbosity));
    }

    const auto model_arg = parser.visible.get<std::string>("model");
    const auto data = parser.visible.get<std::string>("data");
    const auto recursive = parser.visible.get<bool>("--recursive");
    const auto mod_bases = parser.visible.get<std::vector<std::string>>("--modified-bases");
    const auto mod_bases_models = parser.visible.get<std::string>("--modified-bases-models");

    const ModelSelection model_selection = cli::parse_model_argument(model_arg);

    auto ways = {model_selection.has_mods_variant(), !mod_bases.empty(), !mod_bases_models.empty()};
    if (std::count(ways.begin(), ways.end(), true) > 1) {
        spdlog::error(
                "Only one of --modified-bases, --modified-bases-models, or modified models set "
                "via models argument can be used at once");
        std::exit(EXIT_FAILURE);
    };

    auto methylation_threshold = parser.visible.get<float>("--modified-bases-threshold");
    if (methylation_threshold < 0.f || methylation_threshold > 1.f) {
        spdlog::error("--modified-bases-threshold must be between 0 and 1.");
        std::exit(EXIT_FAILURE);
    }

    auto output_mode = HtsWriter::OutputMode::BAM;

    auto emit_fastq = parser.visible.get<bool>("--emit-fastq");
    auto emit_sam = parser.visible.get<bool>("--emit-sam");

    if (emit_fastq && emit_sam) {
        spdlog::error("Only one of --emit-{fastq, sam} can be set (or none).");
        std::exit(EXIT_FAILURE);
    }

    if (emit_fastq) {
        if (model_selection.has_mods_variant() || !mod_bases.empty() || !mod_bases_models.empty()) {
            spdlog::error(
                    "--emit-fastq cannot be used with modbase models as FASTQ cannot store modbase "
                    "results.");
            std::exit(EXIT_FAILURE);
        }
        if (!parser.visible.get<std::string>("--reference").empty()) {
            spdlog::error(
                    "--emit-fastq cannot be used with --reference as FASTQ cannot store alignment "
                    "results.");
            std::exit(EXIT_FAILURE);
        }
        spdlog::info(" - Note: FASTQ output is not recommended as not all data can be preserved.");
        output_mode = HtsWriter::OutputMode::FASTQ;
    } else if (emit_sam || utils::is_fd_tty(stdout)) {
        output_mode = HtsWriter::OutputMode::SAM;
    } else if (utils::is_fd_pipe(stdout)) {
        output_mode = HtsWriter::OutputMode::UBAM;
    }

    bool no_trim_barcodes = false, no_trim_primers = false, no_trim_adapters = false;
    auto trim_options = parser.visible.get<std::string>("--trim");
    if (parser.visible.get<bool>("--no-trim")) {
        if (!trim_options.empty()) {
            spdlog::error("Only one of --no-trim and --trim can be used.");
            std::exit(EXIT_FAILURE);
        }
        no_trim_barcodes = no_trim_primers = no_trim_adapters = true;
    }
    if (trim_options == "none") {
        no_trim_barcodes = no_trim_primers = no_trim_adapters = true;
    } else if (trim_options == "primers") {
        no_trim_barcodes = true;
    } else if (trim_options == "adapters") {
        no_trim_barcodes = no_trim_primers = true;
    } else if (!trim_options.empty() && trim_options != "all") {
        spdlog::error("Unsupported --trim value '{}'.", trim_options);
        std::exit(EXIT_FAILURE);
    }
    if (parser.visible.get<bool>("--estimate-poly-a")) {
        if (trim_options == "primers" || trim_options == "adapters" || trim_options == "all") {
            spdlog::error(
                    "--trim cannot be used with options 'primers', 'adapters', or 'all', "
                    "if you are also using --estimate-poly-a.");
            std::exit(EXIT_FAILURE);
        }
        no_trim_primers = no_trim_adapters = true;
        spdlog::info(
                "Estimation of poly-a has been requested, so adapter/primer trimming has been "
                "disabled.");
    }

    if (parser.visible.is_used("--kit-name") && parser.visible.is_used("--barcode-arrangement")) {
        spdlog::error(
                "--kit-name and --barcode-arrangement cannot be used together. Please provide only "
                "one.");
        std::exit(EXIT_FAILURE);
    }

    std::optional<std::string> custom_kit = std::nullopt;
    if (parser.visible.is_used("--barcode-arrangement")) {
        custom_kit = parser.visible.get<std::string>("--barcode-arrangement");
    }

    std::optional<std::string> custom_seqs = std::nullopt;
    if (parser.visible.is_used("--barcode-sequences")) {
        custom_seqs = parser.visible.get<std::string>("--barcode-sequences");
    }

    fs::path model_path;
    std::vector<fs::path> mods_model_paths;
    std::set<fs::path> temp_download_paths;

    if (model_selection.is_path()) {
        model_path = fs::path(model_arg);

        if (mod_bases.size() > 0) {
            std::transform(mod_bases.begin(), mod_bases.end(), std::back_inserter(mods_model_paths),
                           [&model_arg](std::string m) {
                               return fs::path(models::get_modification_model(model_arg, m));
                           });
        } else if (mod_bases_models.size() > 0) {
            const auto split = utils::split(mod_bases_models, ',');
            std::transform(split.begin(), split.end(), std::back_inserter(mods_model_paths),
                           [&](std::string m) { return fs::path(m); });
        }

    } else {
        auto model_finder = cli::model_finder(model_selection, data, recursive, true);
        try {
            model_path = model_finder.fetch_simplex_model();
            if (model_selection.has_mods_variant()) {
                mods_model_paths = model_finder.fetch_mods_models();
            }
            temp_download_paths = model_finder.downloaded_models();
        } catch (std::exception& e) {
            spdlog::error(e.what());
            utils::clean_temporary_models(model_finder.downloaded_models());
            std::exit(EXIT_FAILURE);
        }
    }

    spdlog::info("> Creating basecall pipeline");

    try {
        setup(args, model_path, data, mods_model_paths, parser.visible.get<std::string>("-x"),
              parser.visible.get<std::string>("--reference"), parser.visible.get<int>("-c"),
              parser.visible.get<int>("-o"), parser.visible.get<int>("-b"),
              default_parameters.num_runners, default_parameters.remora_batchsize,
              default_parameters.remora_threads, methylation_threshold, output_mode,
              parser.visible.get<bool>("--emit-moves"), parser.visible.get<int>("--max-reads"),
              parser.visible.get<int>("--min-qscore"),
              parser.visible.get<std::string>("--read-ids"), recursive,
              cli::process_minimap2_arguments(parser, alignment::dflt_options),
              parser.hidden.get<bool>("--skip-model-compatibility-check"),
              parser.hidden.get<std::string>("--dump_stats_file"),
              parser.hidden.get<std::string>("--dump_stats_filter"),
              parser.visible.get<std::string>("--resume-from"),
              parser.visible.get<std::vector<std::string>>("--kit-name"),
              parser.visible.get<bool>("--barcode-both-ends"), no_trim_barcodes, no_trim_adapters,
              no_trim_primers, parser.visible.get<std::string>("--sample-sheet"),
              std::move(custom_kit), std::move(custom_seqs), resume_parser,
              parser.visible.get<bool>("--estimate-poly-a"), model_selection);
    } catch (const std::exception& e) {
        spdlog::error("{}", e.what());
        utils::clean_temporary_models(temp_download_paths);
        return 1;
    }

    utils::clean_temporary_models(temp_download_paths);
    spdlog::info("> Finished");
    return 0;
}

}  // namespace dorado<|MERGE_RESOLUTION|>--- conflicted
+++ resolved
@@ -181,18 +181,8 @@
             std::unordered_set<std::string>{}, thread_allocations.read_filter_threads);
 
     auto mean_qscore_start_pos = model_config.mean_qscore_start_pos;
-<<<<<<< HEAD
-    if (mean_qscore_start_pos < 0) {
-        mean_qscore_start_pos = models::get_mean_qscore_start_pos_by_model_name(model_name);
-        if (mean_qscore_start_pos < 0) {
-            throw std::runtime_error("Mean q-score start position cannot be < 0");
-        }
-    }
+
     api::create_simplex_pipeline(
-=======
-
-    pipelines::create_simplex_pipeline(
->>>>>>> 9a463926
             pipeline_desc, std::move(runners), std::move(remora_runners), overlap,
             mean_qscore_start_pos, !adapter_no_trim, thread_allocations.scaler_node_threads,
             true /* Enable read splitting */, thread_allocations.splitter_node_threads,
