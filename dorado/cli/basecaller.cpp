#include "Version.h"
#include "data_loader/DataLoader.h"
#include "decode/CPUDecoder.h"
#include "nn/CRFModel.h"
#include "utils/basecaller_utils.h"
#include "utils/models.h"
#if DORADO_GPU_BUILD
#ifdef __APPLE__
#include "nn/MetalCRFModel.h"
#else
#include "nn/CudaCRFModel.h"
#include "utils/cuda_utils.h"
#endif
#endif  // DORADO_GPU_BUILD
#include "nn/ModBaseRunner.h"
#include "nn/ModelRunner.h"
#include "read_pipeline/AlignerNode.h"
#include "read_pipeline/BasecallerNode.h"
#include "read_pipeline/HtsWriter.h"
#include "read_pipeline/ModBaseCallerNode.h"
#include "read_pipeline/ProgressTracker.h"
#include "read_pipeline/ReadFilterNode.h"
#include "read_pipeline/ReadToBamTypeNode.h"
#include "read_pipeline/ScalerNode.h"
#include "utils/bam_utils.h"
#include "utils/cli_utils.h"
#include "utils/log_utils.h"
#include "utils/parameters.h"
#include "utils/stats.h"

#include <argparse.hpp>
#include <htslib/sam.h>
#include <spdlog/spdlog.h>

#include <algorithm>
#include <filesystem>
#include <fstream>
#include <iostream>
#include <memory>
#include <sstream>
#include <thread>

namespace dorado {

using dorado::utils::default_parameters;
using namespace std::chrono_literals;

void setup(std::vector<std::string> args,
           const std::filesystem::path& model_path,
           const std::string& data_path,
           const std::string& remora_models,
           const std::string& device,
           const std::string& ref,
           size_t chunk_size,
           size_t overlap,
           size_t batch_size,
           size_t num_runners,
           size_t remora_batch_size,
           size_t num_remora_threads,
           float methylation_threshold_pct,
           HtsWriter::OutputMode output_mode,
           bool emit_moves,
           size_t max_reads,
           size_t min_qscore,
           std::string read_list_file_path,
           bool recursive_file_loading,
           int kmer_size,
           int window_size,
           uint64_t mm2_index_batch_size,
           bool skip_model_compatibility_check,
           const std::string& dump_stats_file,
           const std::string& dump_stats_filter) {
    torch::set_num_threads(1);
    std::vector<Runner> runners;

    auto model_config = load_crf_model_config(model_path);

    // Default is 1 device.  CUDA path may alter this.
    int num_devices = 1;

    if (device == "cpu") {
        num_runners = std::thread::hardware_concurrency();
        if (batch_size == 0) {
            batch_size = 128;
        }
        spdlog::debug("- CPU calling: set batch size to {}, num_runners to {}", batch_size,
                      num_runners);

        for (size_t i = 0; i < num_runners; i++) {
            runners.push_back(std::make_shared<ModelRunner<CPUDecoder>>(model_path, device,
                                                                        chunk_size, batch_size));
        }
    }
#if DORADO_GPU_BUILD
#ifdef __APPLE__
    else if (device == "metal") {
        auto caller = create_metal_caller(model_config, model_path, chunk_size, batch_size);
        for (size_t i = 0; i < num_runners; i++) {
            runners.push_back(std::make_shared<MetalModelRunner>(caller));
        }
        if (runners.back()->batch_size() != batch_size) {
            spdlog::debug("- set batch size to {}", runners.back()->batch_size());
        }
    } else {
        throw std::runtime_error(std::string("Unsupported device: ") + device);
    }
#else   // ifdef __APPLE__
    else {
        auto devices = utils::parse_cuda_device_string(device);
        num_devices = devices.size();
        if (num_devices == 0) {
            throw std::runtime_error("CUDA device requested but no devices found.");
        }
        for (auto device_string : devices) {
            auto caller = create_cuda_caller(model_config, model_path, chunk_size, batch_size,
                                             device_string);
            for (size_t i = 0; i < num_runners; i++) {
                runners.push_back(std::make_shared<CudaModelRunner>(caller));
            }
            if (runners.back()->batch_size() != batch_size) {
                spdlog::debug("- set batch size for {} to {}", device_string,
                              runners.back()->batch_size());
            }
        }
    }
#endif  // __APPLE__
#endif  // DORADO_GPU_BUILD

    // verify that all runners are using the same stride, in case we allow multiple models in future
    auto model_stride = runners.front()->model_stride();
    auto adjusted_chunk_size = runners.front()->chunk_size();
    assert(std::all_of(runners.begin(), runners.end(), [&](auto runner) {
        return runner->model_stride() == model_stride &&
               runner->chunk_size() == adjusted_chunk_size;
    }));

    if (chunk_size != adjusted_chunk_size) {
        spdlog::debug("- adjusted chunk size to match model stride: {} -> {}", chunk_size,
                      adjusted_chunk_size);
        chunk_size = adjusted_chunk_size;
    }
    auto adjusted_overlap = (overlap / model_stride) * model_stride;
    if (overlap != adjusted_overlap) {
        spdlog::debug("- adjusted overlap to match model stride: {} -> {}", overlap,
                      adjusted_overlap);
        overlap = adjusted_overlap;
    }

    if (!remora_models.empty() && output_mode == HtsWriter::OutputMode::FASTQ) {
        throw std::runtime_error("Modified base models cannot be used with FASTQ output");
    }

    if (!ref.empty() && output_mode == HtsWriter::OutputMode::FASTQ) {
        throw std::runtime_error("Alignment to reference cannot be used with FASTQ output.");
    }

    std::vector<std::filesystem::path> remora_model_list;
    std::istringstream stream{remora_models};
    std::string model;
    while (std::getline(stream, model, ',')) {
        remora_model_list.push_back(model);
    }

    // generate model callers before nodes or it affects the speed calculations
    std::vector<std::unique_ptr<ModBaseRunner>> remora_runners;
    std::vector<std::string> modbase_devices;
#if DORADO_GPU_BUILD && !defined(__APPLE__)
    if (device != "cpu") {
        modbase_devices = utils::parse_cuda_device_string(device);
    } else
#endif
    {
        modbase_devices.push_back(device);
    }
    for (const auto& device_string : modbase_devices) {
        auto caller = create_modbase_caller(remora_model_list, remora_batch_size, device_string);
        for (size_t i = 0; i < default_parameters.remora_runners_per_caller; i++) {
            remora_runners.push_back(std::make_unique<ModBaseRunner>(caller));
        }
    };

    std::string model_name = std::filesystem::canonical(model_path).filename().string();
    auto read_groups = DataLoader::load_read_groups(data_path, model_name, recursive_file_loading);

    auto read_list = utils::load_read_list(read_list_file_path);

    // Check sample rate of model vs data.
    auto data_sample_rate = DataLoader::get_sample_rate(data_path, recursive_file_loading);
    auto model_sample_rate = get_model_sample_rate(model_path);
    if (!skip_model_compatibility_check && (data_sample_rate != model_sample_rate)) {
        std::stringstream err;
        err << "Sample rate for model (" << model_sample_rate << ") and data (" << data_sample_rate
            << ") don't match.";
        throw std::runtime_error(err.str());
    }

    size_t num_reads = DataLoader::get_num_reads(data_path, read_list, recursive_file_loading);
    num_reads = max_reads == 0 ? num_reads : std::min(num_reads, max_reads);

    bool rna = utils::is_rna_model(model_path), duplex = false;

    auto const thread_allocations = utils::default_thread_allocations(
            num_devices, !remora_model_list.empty() ? num_remora_threads : 0);

    std::unique_ptr<sam_hdr_t, void (*)(sam_hdr_t*)> hdr(sam_hdr_init(), sam_hdr_destroy);
    utils::add_pg_hdr(hdr.get(), args);
    utils::add_rg_hdr(hdr.get(), read_groups);
    std::shared_ptr<HtsWriter> bam_writer;
    std::shared_ptr<Aligner> aligner;
    MessageSink* converted_reads_sink = nullptr;
    if (ref.empty()) {
        bam_writer = std::make_shared<HtsWriter>("-", output_mode,
                                                 thread_allocations.writer_threads, num_reads);
        bam_writer->write_header(hdr.get());
        converted_reads_sink = bam_writer.get();
    } else {
        bam_writer = std::make_shared<HtsWriter>("-", output_mode,
                                                 thread_allocations.writer_threads, num_reads);
        aligner =
                std::make_shared<Aligner>(*bam_writer, ref, kmer_size, window_size,
                                          mm2_index_batch_size, thread_allocations.aligner_threads);
        utils::add_sq_hdr(hdr.get(), aligner->get_sequence_records_for_header());
        bam_writer->write_header(hdr.get());
        converted_reads_sink = aligner.get();
    }
    ReadToBamType read_converter(*converted_reads_sink, emit_moves, rna,
                                 thread_allocations.read_converter_threads,
                                 methylation_threshold_pct);
    ReadFilterNode read_filter_node(read_converter, min_qscore,
                                    default_parameters.min_seqeuence_length,
                                    thread_allocations.read_filter_threads);

    std::unique_ptr<ModBaseCallerNode> mod_base_caller_node;
    MessageSink* basecaller_node_sink = static_cast<MessageSink*>(&read_filter_node);
    if (!remora_model_list.empty()) {
        mod_base_caller_node = std::make_unique<ModBaseCallerNode>(
                read_filter_node, std::move(remora_runners),
                thread_allocations.remora_threads * num_devices, model_stride, remora_batch_size);
        basecaller_node_sink = static_cast<MessageSink*>(mod_base_caller_node.get());
    }
    const int kBatchTimeoutMS = 100;
    BasecallerNode basecaller_node(*basecaller_node_sink, std::move(runners), overlap,
<<<<<<< HEAD
                                   kBatchTimeoutMS, model_name);
=======
                                   kBatchTimeoutMS, model_name, 1000);
>>>>>>> a9779164
    ScalerNode scaler_node(basecaller_node, model_config.signal_norm_params,
                           thread_allocations.scaler_node_threads);

    DataLoader loader(scaler_node, "cpu", thread_allocations.loader_threads, max_reads, read_list);

    // Setup stats counting
    std::unique_ptr<dorado::stats::StatsSampler> stats_sampler;
    std::vector<dorado::stats::StatsReporter> stats_reporters;
    using dorado::stats::make_stats_reporter;
    stats_reporters.push_back(make_stats_reporter(basecaller_node));
    if (mod_base_caller_node) {
        stats_reporters.push_back(make_stats_reporter(*mod_base_caller_node));
    }
    if (aligner) {
        stats_reporters.push_back(make_stats_reporter(*aligner));
    }
    stats_reporters.push_back(make_stats_reporter(*bam_writer));
    stats_reporters.push_back(make_stats_reporter(loader));
    stats_reporters.push_back(make_stats_reporter(scaler_node));
    stats_reporters.push_back(make_stats_reporter(read_filter_node));

    std::vector<dorado::stats::StatsCallable> stats_callables;
    ProgressTracker tracker(num_reads, duplex);
    stats_callables.push_back(
            [&tracker](const stats::NamedStats& stats) { tracker.update_progress_bar(stats); });

    constexpr auto kStatsPeriod = 100ms;
    stats_sampler = std::make_unique<dorado::stats::StatsSampler>(kStatsPeriod, stats_reporters,
                                                                  stats_callables);
    // End stats counting setup.

    // Run pipeline.
    loader.load_reads(data_path, recursive_file_loading);

    bam_writer->join();
    // End pipeline

    stats_sampler->terminate();
    tracker.summarize();
    if (!dump_stats_file.empty()) {
        std::ofstream stats_file(dump_stats_file);
        stats_sampler->dump_stats(stats_file,
                                  dump_stats_filter.empty()
                                          ? std::nullopt
                                          : std::optional<std::regex>(dump_stats_filter));
    }
}

int basecaller(int argc, char* argv[]) {
    utils::InitLogging();

    argparse::ArgumentParser parser("dorado", DORADO_VERSION, argparse::default_arguments::help);

    parser.add_argument("model").help("the basecaller model to run.");

    parser.add_argument("data").help("the data directory.");

    parser.add_argument("-v", "--verbose").default_value(false).implicit_value(true);

    parser.add_argument("-x", "--device")
            .help("device string in format \"cuda:0,...,N\", \"cuda:all\", \"metal\", \"cpu\" "
                  "etc..")
            .default_value(default_parameters.device);

    parser.add_argument("-l", "--read-ids")
            .help("A file with a newline-delimited list of reads to basecall. If not provided, all "
                  "reads will be basecalled")
            .default_value(std::string(""));

    parser.add_argument("-n", "--max-reads").default_value(0).scan<'i', int>();

    parser.add_argument("--min-qscore").default_value(0).scan<'i', int>();

    parser.add_argument("-b", "--batchsize")
            .default_value(default_parameters.batchsize)
            .scan<'i', int>()
            .help("if 0 an optimal batchsize will be selected. batchsizes are rounded to the "
                  "closest multiple of 64.");

    parser.add_argument("-c", "--chunksize")
            .default_value(default_parameters.chunksize)
            .scan<'i', int>();

    parser.add_argument("-o", "--overlap")
            .default_value(default_parameters.overlap)
            .scan<'i', int>();

    parser.add_argument("-r", "--recursive")
            .default_value(false)
            .implicit_value(true)
            .help("Recursively scan through directories to load FAST5 and POD5 files");

    parser.add_argument("--modified-bases")
            .nargs(argparse::nargs_pattern::at_least_one)
            .action([](const std::string& value) {
                if (std::find(modified::mods.begin(), modified::mods.end(), value) ==
                    modified::mods.end()) {
                    spdlog::error(
                            "'{}' is not a supported modification please select from {}", value,
                            std::accumulate(std::next(modified::mods.begin()), modified::mods.end(),
                                            modified::mods[0], [](std::string a, std::string b) {
                                                return a + ", " + b;
                                            }));
                    std::exit(EXIT_FAILURE);
                }
                return value;
            });

    parser.add_argument("--modified-bases-models")
            .default_value(std::string())
            .help("a comma separated list of modified base models");

    parser.add_argument("--modified-bases-threshold")
            .default_value(default_parameters.methylation_threshold)
            .scan<'f', float>()
            .help("the minimum predicted methylation probability for a modified base to be emitted "
                  "in an all-context model, [0, 1]");

    parser.add_argument("--emit-fastq")
            .help("Output in fastq format.")
            .default_value(false)
            .implicit_value(true);
    parser.add_argument("--emit-sam")
            .help("Output in SAM format.")
            .default_value(false)
            .implicit_value(true);

    parser.add_argument("--emit-moves").default_value(false).implicit_value(true);

    parser.add_argument("--reference")
            .help("Path to reference for alignment.")
            .default_value(std::string(""));
    parser.add_argument("-k")
            .help("k-mer size for alignment with minimap2 (maximum 28).")
            .default_value(15)
            .scan<'i', int>();
    parser.add_argument("-w")
            .help("minimizer window size for alignment with minimap2.")
            .default_value(10)
            .scan<'i', int>();
    parser.add_argument("-I").help("minimap2 index batch size.").default_value(std::string("16G"));

    argparse::ArgumentParser internal_parser;

    try {
        auto remaining_args = parser.parse_known_args(argc, argv);
        internal_parser = utils::parse_internal_options(remaining_args);
    } catch (const std::exception& e) {
        std::ostringstream parser_stream;
        parser_stream << parser;
        spdlog::error("{}\n{}", e.what(), parser_stream.str());
        std::exit(1);
    }

    std::vector<std::string> args(argv, argv + argc);

    if (parser.get<bool>("--verbose")) {
        spdlog::set_level(spdlog::level::debug);
    }

    auto model = parser.get<std::string>("model");
    auto mod_bases = parser.get<std::vector<std::string>>("--modified-bases");
    auto mod_bases_models = parser.get<std::string>("--modified-bases-models");

    if (mod_bases.size() && !mod_bases_models.empty()) {
        spdlog::error(
                "only one of --modified-bases or --modified-bases-models should be specified.");
        std::exit(EXIT_FAILURE);
    } else if (mod_bases.size()) {
        std::vector<std::string> m;
        std::transform(mod_bases.begin(), mod_bases.end(), std::back_inserter(m),
                       [&model](std::string m) { return utils::get_modification_model(model, m); });

        mod_bases_models =
                std::accumulate(std::next(m.begin()), m.end(), m[0],
                                [](std::string a, std::string b) { return a + "," + b; });
    }

    auto methylation_threshold = parser.get<float>("--modified-bases-threshold");
    if (methylation_threshold < 0.f || methylation_threshold > 1.f) {
        spdlog::error("--modified-bases-threshold must be between 0 and 1.");
        std::exit(EXIT_FAILURE);
    }

    auto output_mode = HtsWriter::OutputMode::BAM;

    auto emit_fastq = parser.get<bool>("--emit-fastq");
    auto emit_sam = parser.get<bool>("--emit-sam");

    if (emit_fastq && emit_sam) {
        throw std::runtime_error("Only one of --emit-{fastq, sam} can be set (or none).");
    }

    if (emit_fastq) {
        output_mode = HtsWriter::OutputMode::FASTQ;
    } else if (emit_sam || utils::is_fd_tty(stdout)) {
        output_mode = HtsWriter::OutputMode::SAM;
    } else if (utils::is_fd_pipe(stdout)) {
        output_mode = HtsWriter::OutputMode::UBAM;
    }

    spdlog::info("> Creating basecall pipeline");

    try {
        setup(args, model, parser.get<std::string>("data"), mod_bases_models,
              parser.get<std::string>("-x"), parser.get<std::string>("--reference"),
              parser.get<int>("-c"), parser.get<int>("-o"), parser.get<int>("-b"),
              default_parameters.num_runners, default_parameters.remora_batchsize,
              default_parameters.remora_threads, methylation_threshold, output_mode,
              parser.get<bool>("--emit-moves"), parser.get<int>("--max-reads"),
              parser.get<int>("--min-qscore"), parser.get<std::string>("--read-ids"),
              parser.get<bool>("--recursive"), parser.get<int>("k"), parser.get<int>("w"),
              utils::parse_string_to_size(parser.get<std::string>("I")),
              internal_parser.get<bool>("--skip-model-compatibility-check"),
              internal_parser.get<std::string>("--dump_stats_file"),
              internal_parser.get<std::string>("--dump_stats_filter"));
    } catch (const std::exception& e) {
        spdlog::error("{}", e.what());
        return 1;
    }

    spdlog::info("> Finished");
    return 0;
}

}  // namespace dorado<|MERGE_RESOLUTION|>--- conflicted
+++ resolved
@@ -240,11 +240,7 @@
     }
     const int kBatchTimeoutMS = 100;
     BasecallerNode basecaller_node(*basecaller_node_sink, std::move(runners), overlap,
-<<<<<<< HEAD
-                                   kBatchTimeoutMS, model_name);
-=======
                                    kBatchTimeoutMS, model_name, 1000);
->>>>>>> a9779164
     ScalerNode scaler_node(basecaller_node, model_config.signal_norm_params,
                            thread_allocations.scaler_node_threads);
 
