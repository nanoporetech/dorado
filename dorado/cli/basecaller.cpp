--- conflicted
+++ resolved
@@ -240,14 +240,9 @@
     }
     const int kBatchTimeoutMS = 100;
     BasecallerNode basecaller_node(*basecaller_node_sink, std::move(runners), overlap,
-<<<<<<< HEAD
                                    kBatchTimeoutMS, model_name, 1000);
-    ScalerNode scaler_node(basecaller_node, thread_allocations.scaler_node_threads);
-=======
-                                   kBatchTimeoutMS, model_name);
     ScalerNode scaler_node(basecaller_node, model_config.signal_norm_params,
                            thread_allocations.scaler_node_threads);
->>>>>>> faf88836
 
     DataLoader loader(scaler_node, "cpu", thread_allocations.loader_threads, max_reads, read_list);
 
