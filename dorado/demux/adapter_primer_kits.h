--- conflicted
+++ resolved
@@ -40,10 +40,6 @@
           KC::SQK_NBD114_96,    KC::SQK_NBD114_96_260,    KC::SQK_PCB114_24, KC::SQK_PCB114_24_260,
           KC::SQK_RBK114_24,    KC::SQK_RBK114_24_260,    KC::SQK_RBK114_96, KC::SQK_RBK114_96_260,
           KC::SQK_RPB114_24,    KC::SQK_RPB114_24_260}},
-<<<<<<< HEAD
-        {AC::RNA004, {KC::SQK_RNA004}}};
-
-=======
         {AC::RNA004, {KC::SQK_RNA004, KC::SQK_RNA004_XL}}};
 
 // Note that for cDNA and PCS110 primers, what would normally be considered the "rear" primer
@@ -53,7 +49,6 @@
 // here are also truncated from the beginning. This does not affect trimming, because trimming
 // is done from the end of the detected primer. It does allow these sequences to be used with
 // barcoding, where a truncated version of the primer appears as the inside flanking region.
->>>>>>> c1daa781
 const std::unordered_map<PrimerCode, Candidate> primers = {
         {PC::cDNA,
          {
