#include "basecall/nn/TxModel.h"

#include "basecall/CRFModelConfig.h"
#include "basecall/nn/CRFModel.h"
#include "utils/dev_utils.h"
#include "utils/gpu_profiling.h"

#include <ATen/Functions.h>
#include <ATen/TensorIndexing.h>
#include <c10/core/ScalarType.h>
#include <c10/core/TensorOptions.h>
#include <spdlog/spdlog.h>
#include <torch/nn.h>
#include <torch/nn/functional/padding.h>
#include <torch/nn/options/padding.h>
#include <torch/serialize.h>
#include <torch/types.h>
#include <torch/version.h>
#if TORCH_VERSION_MAJOR >= 2
#include <ATen/ops/scaled_dot_product_attention.h>
#endif

#if DORADO_CUDA_BUILD
extern "C" {
#include "koi.h"
}
#endif

#include <filesystem>
#include <stdexcept>
#include <string>
#include <vector>

namespace dorado::basecall {

namespace nn {

using namespace torch::nn;
namespace Idx = torch::indexing;
using Slice = torch::indexing::Slice;

torch::Tensor scaled_dot_product_attention_naive(const torch::Tensor &q,
                                                 const torch::Tensor &k,
                                                 const torch::Tensor &v,
                                                 const torch::Tensor &mask) {
    auto matmul_qk = torch::matmul(q, k.transpose(-2, -1));

    auto d_k = k.size(-1);
    matmul_qk = matmul_qk / std::sqrt(d_k);

    if (mask.defined()) {
        matmul_qk = matmul_qk + (mask.logical_not() * -1e9);
    }

    auto weights = torch::softmax(matmul_qk, -1);
    return torch::matmul(weights, v);
}

RMSNormImpl::RMSNormImpl(int hidden_size_) : hidden_size(hidden_size_) {
    weight = at::ones({hidden_size});
    register_parameter("weight", weight, false);
}

at::Tensor RMSNormImpl::forward(at::Tensor x) {
    at::Tensor rstd = torch::rsqrt(x.square().mean(-1, true).add_(eps));
    x.mul_(rstd).mul_(weight);
    return x;
}

GatedMLPImpl::GatedMLPImpl(int in_features, int hidden_features) {
    fc1 = register_module("fc1",
                          Linear(LinearOptions(in_features, 2 * hidden_features).bias(false)));
    fc2 = register_module("fc2", Linear(LinearOptions(hidden_features, in_features).bias(false)));
};

at::Tensor GatedMLPImpl::forward(const at::Tensor &x) {
    const at::Tensor fc1_ = fc1(x);
    const std::vector<at::Tensor> chunks = fc1_.chunk(2, -1);
    const at::Tensor &y = chunks[0];
    const at::Tensor &gate = chunks[1];
    at::Tensor out = fc2(functional::silu(gate).mul_(y));
    return out;
}

RotaryEmbeddingImpl::RotaryEmbeddingImpl(int dim_,
                                         float theta_,
                                         int max_seq_len_,
                                         const at::TensorOptions &options_)
        : dim(dim_), max_seq_len(max_seq_len_), theta(theta_), options(options_) {
    const at::Tensor inv_freq =
            torch::pow(theta, torch::arange(0, dim, 2, options) / dim).reciprocal();

    // freqs.shape := {max_seq_len, 1, 1, dim/2}
    const at::Tensor freqs =
            torch::arange(max_seq_len, options).reshape({max_seq_len, 1, 1, 1}) * inv_freq;

    register_buffer("cos_freqs", torch::cos(freqs).to(options));
    register_buffer("sin_freqs", torch::sin(freqs).to(options));
};

at::Tensor RotaryEmbeddingImpl::forward(at::Tensor &qkv) {
    // Input is NT3HD
    assert_forward_dims(qkv);
    const int64_t N = qkv.size(0);
    const int64_t T = qkv.size(1);
    const int64_t H = qkv.size(3);
    const int64_t D = qkv.size(4);

    auto buffers = named_buffers();
    const at::Tensor cos_buf = buffers["cos_freqs"].narrow(0, 0, T);
    const at::Tensor sin_buf = buffers["sin_freqs"].narrow(0, 0, T);

    auto qk_evens = qkv.slice(2, 0, 2).slice(4, 0, D / 2);
    auto qk_odds = qkv.slice(2, 0, 2).slice(4, D / 2, D);

    // Allocate output tensor with memory layout as consumed by attention: 3NHTD
    auto output = at::empty({3, N, H, T, D}, qkv.options());
    // View as [3 (q|k|v), N, H, T, 2 (even|odd), D/2], narrow first dim to 2 (q|k), then
    // permute as [2 (even|odd), N, T, 2 (q|k), H, D/2] which is compatible with assignment below
    auto output_kv_even_odd =
            output.view({3, N, H, T, 2, D / 2}).slice(0, 0, 2).permute({4, 1, 3, 0, 2, 5});

    // Apply rotary embedding to Q and K
    output_kv_even_odd[0] = cos_buf * qk_evens - sin_buf * qk_odds;
    output_kv_even_odd[1] = sin_buf * qk_evens + cos_buf * qk_odds;

    // Copy V to output
    output.select(0, 2).permute({0, 2, 1, 3}) = qkv.select(2, 2);

    return output;
}

void RotaryEmbeddingImpl::assert_forward_dims(const at::Tensor &qkv) const {
    // Expected shape: N, seq_len, 3, nhead, head_dim
    const int64_t seq_len = qkv.size(1);
    const int64_t three = qkv.size(2);
    const int64_t head_dim = qkv.size(4);

    bool has_error = false;
    if (seq_len > max_seq_len) {
        has_error = true;
        spdlog::error(
                "RotE - maximum sequence length exceeded (len:{} > max:{}) - "
                "Your chunksize may be too large",
                seq_len, max_seq_len);
    }
    if (three != 3) {
        has_error = true;
        spdlog::error("RotE - expected constant size:3 at dim:2 found:{}", three);
    }
    if (head_dim != dim) {
        has_error = true;
        spdlog::error("RotE - expected head_dim size:{} at dim:4 found:{}", dim, head_dim);
    }
    if (has_error) {
        throw std::runtime_error("RotE - input dimensions invalid");
    }
}

MultiHeadAttentionImpl::MultiHeadAttentionImpl(int d_model_,
                                               int nhead_,
                                               bool qkv_bias_,
                                               bool out_bias_,
                                               const std::pair<int, int> &attn_window_,
                                               const at::TensorOptions &options_)
        : d_model(d_model_),
          nhead(nhead_),
          head_dim(d_model_ / nhead_),
          // TODO: this may benefit from fine-tuning. 8 gives good performance at chunk size 12k
          num_splits(utils::get_dev_opt<int>("mha_num_splits", 8)),
          attn_window(attn_window_),
          options(options_) {
    wqkv = register_module("wqkv", Linear(LinearOptions(d_model, 3 * d_model).bias(qkv_bias_)));
    out_proj = register_module("out_proj", Linear(LinearOptions(d_model, d_model).bias(out_bias_)));
    const float theta = 10000.0f;
    const int64_t max_seq_len = 2000;
    rotary_emb =
            register_module("rotary_emb", RotaryEmbedding(head_dim, theta, max_seq_len, options));
};

at::Tensor MultiHeadAttentionImpl::get_attn_window_mask(const int64_t size) {
    const auto key = MaskKey{size, options.device()};
    if (mask_cache.find(key) == mask_cache.end()) {
        mask_cache[key] = build_attn_window_mask(size);
    }
    return mask_cache.at(key);
}

at::Tensor MultiHeadAttentionImpl::build_attn_window_mask(const int64_t size) const {
    utils::ScopedProfileRange spr("AWM", 3);
    const auto [win_upper, win_lower] = attn_window;
    at::Tensor mask = at::ones({size, size}, options.device());
    mask.triu_(-win_upper).tril_(win_lower);
    mask = mask.to(at::kBool);
    return mask;
};

at::Tensor MultiHeadAttentionImpl::forward(at::Tensor x) {
    const int64_t N = x.size(0);
    const int64_t T = x.size(1);
    const int64_t C = x.size(2);

    at::Tensor qkv;
    at::Tensor attn_output_ntc;
    {
        utils::ScopedProfileRange spr("QKV", 3);
        // in_feat=512, out_feat=1536 (3*in), nhead=8, head_dim=64=(512/8), dim_ff=2048
        qkv = wqkv(x).view({N, T, 3, nhead, head_dim});
    }
    {
        utils::ScopedProfileRange spr("ROTE", 3);
        qkv = rotary_emb(qkv);
    }
    {
<<<<<<< HEAD
        utils::ScopedProfileRange spr2("MEA", 3);
=======
        utils::ScopedProfileRange spr("MEA", 3);
        // NT3HD -> N3HTD -> N[1]HTD
        const auto qkv_ = qkv.permute({0, 2, 3, 1, 4}).chunk(3, 1);
>>>>>>> a30c489c
        auto attn_window_mask = get_attn_window_mask(T);
        attn_output_ntc = at::empty({N, T, C}, x.options());
        auto attn_output = attn_output_ntc.view({N, T, nhead, head_dim}).transpose(1, 2);
        const auto [win_upper, win_lower] = attn_window;
        for (int i = 0; i < num_splits; ++i) {
            auto qb = i * T / num_splits;
            auto qe = (i + 1) * T / num_splits;
            auto kvb = std::max<int64_t>(0, qb - win_lower);
            auto kve = std::min<int64_t>(T, qe + win_upper);
            const auto q = qkv[0].slice(-2, qb, qe);
            const auto k = qkv[1].slice(-2, kvb, kve);
            const auto v = qkv[2].slice(-2, kvb, kve);
            const auto mask = attn_window_mask.index({Slice(qb, qe), Slice(kvb, kve)});
#if TORCH_VERSION_MAJOR >= 2
            attn_output.slice(-2, qb, qe) = at::scaled_dot_product_attention(q, k, v, mask);
#else
            attn_output.slice(-2, qb, qe) = scaled_dot_product_attention_naive(q, k, v, mask);
#endif
        }
    }
    {
        utils::ScopedProfileRange spr("OUTP", 3);
<<<<<<< HEAD
        x = out_proj(attn_output_ntc);
=======
        x = out_proj(attn_output);
>>>>>>> a30c489c
    }
    return x;
};

TxEncoderImpl::TxEncoderImpl(const tx::TxEncoderParams &params, const at::TensorOptions &options) {
    self_attn = register_module("self_attn", MultiHeadAttention(params.d_model, params.nhead, false,
                                                                true, params.attn_window, options));
    ff = register_module("ff", GatedMLP(params.d_model, params.dim_feedforward));
    norm1 = register_module("norm1", RMSNorm(params.d_model));
    norm2 = register_module("norm2", RMSNorm(params.d_model));

    const at::Tensor deepnorm_alpha = at::tensor(params.deepnorm_alpha);
    register_buffer("deepnorm_alpha", deepnorm_alpha);
};

at::Tensor TxEncoderImpl::forward(at::Tensor x) {
    at::Tensor attn, f;
    const auto deepnorm_alpha = named_buffers()["deepnorm_alpha"];
#if DORADO_CUDA_BUILD
    const int N = static_cast<int>(x.size(0));
    const int T = static_cast<int>(x.size(1));
    const int C = static_cast<int>(x.size(2));
    auto stream = at::cuda::getCurrentCUDAStream().stream();
    x = x.contiguous();  // If using koi, make sure x is NTC order in memory
    const int num_rows = N * T;
#endif

    auto run_norm = [&](RMSNorm norm, const at::Tensor &in) {
#if DORADO_CUDA_BUILD
        int res = host_fused_residual_rmsnorm_f16(stream, C, num_rows, in.data_ptr(), x.data_ptr(),
                                                  deepnorm_alpha.data_ptr(),
                                                  norm->weight.data_ptr(), x.data_ptr());
        if (res != KOI_SUCCESS && res != KOI_NOT_SUPPORTED) {
            throw std::runtime_error("Koi error during layer norm");
        } else if (res == KOI_NOT_SUPPORTED)
#endif
        {
            x = norm(in + (x * deepnorm_alpha));
        }
    };

    {
        utils::ScopedProfileRange spr("MHE", 2);
        attn = self_attn(x);
    }
    {
        utils::ScopedProfileRange spr("LNORM1", 2);
        run_norm(norm1, attn);
    }
    {
        utils::ScopedProfileRange spr("FF", 2);
        f = ff(x);
    }
    {
        utils::ScopedProfileRange spr("LNORM2", 2);
        run_norm(norm2, f);
    }
    return x;
}

TxEncoderStackImpl::TxEncoderStackImpl(const basecall::CRFModelConfig &config,
                                       const at::TensorOptions &options) {
    const auto &tx_enc_params = config.tx->tx;
    stack = Sequential();
    for (int i = 0; i < tx_enc_params.depth; ++i) {
        stack->push_back(register_module("transformer_encoder" + std::to_string(i),
                                         TxEncoder(tx_enc_params, options)));
    }
};

LinearUpsampleImpl::LinearUpsampleImpl(const tx::EncoderUpsampleParams &params)
        : scale_factor(params.scale_factor) {
    linear = register_module(
            "linear",
            Linear(LinearOptions(params.d_model, scale_factor * params.d_model).bias(true)));
};

at::Tensor LinearUpsampleImpl::forward(const at::Tensor &x) {
    const int64_t N = x.size(0);
    const int64_t T = x.size(1);
    const int64_t C = x.size(2);
    at::Tensor out = linear(x).reshape({N, scale_factor * T, C});
    return out;
};

LinearScaledCRFImpl::LinearScaledCRFImpl(const tx::CRFEncoderParams &params) {
    m_params = params;
    linear = register_module(
            "linear", Linear(LinearOptions(m_params.insize, m_params.outsize()).bias(false)));
};

at::Tensor LinearScaledCRFImpl::forward(const at::Tensor &x) { return linear(x) * m_params.scale; }

TxModelImpl::TxModelImpl(const basecall::CRFModelConfig &config, const at::TensorOptions &options)
        : m_options(options) {
    convs = register_module("convs", basecall::nn::ConvStack(config.convs));
    tx_encoder = register_module("transformer_encoder", TxEncoderStack(config, m_options));
    tx_decoder = register_module("transformer_decoder", LinearUpsample(config.tx->upsample));
    crf = register_module("crf", LinearScaledCRF(config.tx->crf));
}

at::Tensor TxModelImpl::forward(const at::Tensor &x) {
    at::Tensor h;
    {
        utils::ScopedProfileRange spr("Conv", 1);
        h = convs->forward(x);
    }
    {
        utils::ScopedProfileRange spr("TransEnc", 1);
        h = tx_encoder(h);
    }
    {
        utils::ScopedProfileRange spr("TransDec", 1);
        h = tx_decoder(h);
    }
    {
        utils::ScopedProfileRange spr("CRF", 1);
        h = crf(h);
    }
    return h;
}

}  // namespace nn

}  // namespace dorado::basecall<|MERGE_RESOLUTION|>--- conflicted
+++ resolved
@@ -212,13 +212,7 @@
         qkv = rotary_emb(qkv);
     }
     {
-<<<<<<< HEAD
-        utils::ScopedProfileRange spr2("MEA", 3);
-=======
-        utils::ScopedProfileRange spr("MEA", 3);
         // NT3HD -> N3HTD -> N[1]HTD
-        const auto qkv_ = qkv.permute({0, 2, 3, 1, 4}).chunk(3, 1);
->>>>>>> a30c489c
         auto attn_window_mask = get_attn_window_mask(T);
         attn_output_ntc = at::empty({N, T, C}, x.options());
         auto attn_output = attn_output_ntc.view({N, T, nhead, head_dim}).transpose(1, 2);
@@ -241,11 +235,7 @@
     }
     {
         utils::ScopedProfileRange spr("OUTP", 3);
-<<<<<<< HEAD
         x = out_proj(attn_output_ntc);
-=======
-        x = out_proj(attn_output);
->>>>>>> a30c489c
     }
     return x;
 };
