#include "models.h"

#include <elzip/elzip.hpp>

#define CPPHTTPLIB_OPENSSL_SUPPORT
#include <httplib.h>
#include <spdlog/spdlog.h>

#include <algorithm>
#include <filesystem>
#include <sstream>

namespace fs = std::filesystem;

namespace dorado::models {

namespace {

namespace urls {

const std::string URL_ROOT = "https://cdn.oxfordnanoportal.com";
const std::string URL_PATH = "/software/analysis/dorado/";

}  // namespace urls

// Serialised, released models
namespace simplex {

const ModelMap models = {

        // v3.{3,4,6}
        {"dna_r9.4.1_e8_fast@v3.4",
         {"879cbe2149d5eea524e8902a2d00b39c9b999b66ef40938f0cc37e7e0dc88aed"}},
        {"dna_r9.4.1_e8_hac@v3.3",
         {"6f74b6a90c70cdf984fed73798f5e5a8c17c9af3735ef49e83763143c8c67066"}},
        {"dna_r9.4.1_e8_sup@v3.3",
         {"5fc46541ad4d82b37778e87e65ef0a36b578b1d5b0c55832d80b056bee8703a4"}},
        {"dna_r9.4.1_e8_sup@v3.6",
         {"1db1377b516c158b5d2c39533ac62e8e334e70fcb71c0a4d29e7b3e13632aa73"}},

        // v3.5.2
        {"dna_r10.4.1_e8.2_260bps_fast@v3.5.2",
         {"d2c9da317ca431da8adb9ecfc48f9b94eca31c18074062c0e2a8e2e19abc5c13"}},
        {"dna_r10.4.1_e8.2_260bps_hac@v3.5.2",
         {"c3d4e017f4f7200e9622a55ded303c98a965868e209c08bb79cbbef98ffd552f"}},
        {"dna_r10.4.1_e8.2_260bps_sup@v3.5.2",
         {"51d30879dddfbf43f794ff8aa4b9cdf681d520cc62323842c2b287282326b4c5"}},

        {"dna_r10.4.1_e8.2_400bps_fast@v3.5.2",
         {"8d753ac1c30100a49928f7a722f18b14309b5d3417b5f12fd85200239058c36f"}},
        {"dna_r10.4.1_e8.2_400bps_hac@v3.5.2",
         {"42e790cbb436b7298309d1e8eda7367e1de3b9c04c64ae4da8a28936ec5169f8"}},
        {"dna_r10.4.1_e8.2_400bps_sup@v3.5.2",
         {"4548b2e25655ce205f0e6fd851bc28a67d9dc13fea7d86efc00c26f227fa17ef"}},

        // v4.0.0
        {"dna_r10.4.1_e8.2_260bps_fast@v4.0.0",
         {"d79e19db5361590b44abb2b72395cc83fcca9f822eb3ce049c9675d5d87274dd"}},
        {"dna_r10.4.1_e8.2_260bps_hac@v4.0.0",
         {"b523f6765859f61f48a2b65c061b099893f78206fe2e5d5689e4aebd6bf42adf"}},
        {"dna_r10.4.1_e8.2_260bps_sup@v4.0.0",
         {"7c3ab8a1dd89eab53ff122d7e76ff31acdb23a2be988eec9384c6a6715252e41"}},

        {"dna_r10.4.1_e8.2_400bps_fast@v4.0.0",
         {"d826ccb67c483bdf27ad716c35667eb4335d9487a69e1ac87437c6aabd1f849e"}},
        {"dna_r10.4.1_e8.2_400bps_hac@v4.0.0",
         {"b04a14de1645b1a0cf4273039309d19b66f7bea9d24bec1b71a58ca20c19d7a0"}},
        {"dna_r10.4.1_e8.2_400bps_sup@v4.0.0",
         {"a6ca3afac78a25f0ec876f6ea507f42983c7da601d14314515c271551aef9b62"}},

        // v4.1.0
        {"dna_r10.4.1_e8.2_260bps_fast@v4.1.0",
         {"5194c533fbdfbab9db590997e755501c65b609c5933943d3099844b83def95b5"}},
        {"dna_r10.4.1_e8.2_260bps_hac@v4.1.0",
         {"0ba074e95a92e2c4912dbe2c227c5fa5a51e6900437623372b50d4e58f04b9fb"}},
        {"dna_r10.4.1_e8.2_260bps_sup@v4.1.0",
         {"c236b2a1c0a1c7e670f7bd07e6fd570f01a366538f7f038a76e9cafa62bbf7a4"}},

        {"dna_r10.4.1_e8.2_400bps_fast@v4.1.0",
         {"8a3d79e0163003591f01e273877cf936a344c8edc04439ee5bd65e0419d802f2"}},
        {"dna_r10.4.1_e8.2_400bps_hac@v4.1.0",
         {"7da27dc97d45063f0911eac3f08c8171b810b287fd698a4e0c6b1734f02521bf"}},
        {"dna_r10.4.1_e8.2_400bps_sup@v4.1.0",
         {"47d8d7712341affd88253b5b018609d0caeb76fd929a8dbd94b35c1a2139e37d"}},

        // v4.2.0
        {"dna_r10.4.1_e8.2_400bps_fast@v4.2.0",
         {"be62b912cdabb77b4a25ac9a83ee64ddd8b7fc75deaeb6975f5809c4a97d9c4b"}},
        {"dna_r10.4.1_e8.2_400bps_hac@v4.2.0",
         {"859d12312cbf47a0c7a8461c26b507e6764590c477e1ea0605510022bbaa8347"}},
        {"dna_r10.4.1_e8.2_400bps_sup@v4.2.0",
         {"87c8d044698e37dae1f9100dc4ed0567c6754dcffae446b5ac54a02c0efc401a"}},

        // RNA002
        {"rna002_70bps_fast@v3",
         {"f8f533797e9bf8bbb03085568dc0b77c11932958aa2333902cf2752034707ee6"}},
        {"rna002_70bps_hac@v3",
         {"342b637efdf1a106107a1f2323613f3e4793b5003513b0ed85f6c76574800b52"}},

        // RNA004
        {"rna004_130bps_fast@v3.0.1",
         {"2afa5de03f28162dd85b7be4a2dda108be7cc0a19062db7cb8460628aac462c0"}},
        {"rna004_130bps_hac@v3.0.1",
         {"0b57da141fe97a85d2cf7028c0d0b83c24be35451fd2f8bfb6070f82a1443ea0"}},
        {"rna004_130bps_sup@v3.0.1",
         {"dfe3749c3fbede7203db36ab51689c911d623700e6a24198d398ab927dd756a3"}},
};

}  // namespace simplex

namespace stereo {

const ModelMap models = {
        {"dna_r10.4.1_e8.2_4khz_stereo@v1.1",
         {"d434525cbe1fd00adbd7f8a5f0e7f0bf09b77a9e67cd90f037c5ab52013e7974"}},
        {"dna_r10.4.1_e8.2_5khz_stereo@v1.1",
         {"6c16e3917a12ec297a6f5d1dc83c205fc0ac74282fffaf76b765995033e5f3d4"}},
};

}  // namespace stereo

namespace modified {

const std::vector<std::string> mods = {
        "5mC_5hmC", "5mCG", "5mCG_5hmCG", "5mC", "6mA",
};

const ModelMap models = {

        // v3.{3,4}
        {"dna_r9.4.1_e8_fast@v3.4_5mCG@v0.1",
         {"dab18ae409c754ed164c0214b51d61a3b5126f3e5d043cee60da733db3e78b13"}},
        {"dna_r9.4.1_e8_hac@v3.3_5mCG@v0.1",
         {"349f6623dd43ac8a8ffe9b8e1a02dfae215ea0c1daf32120612dbaabb4f3f16d"}},
        {"dna_r9.4.1_e8_sup@v3.3_5mCG@v0.1",
         {"7ee1893b2de195d387184757504aa5afd76d3feda1078dbc4098efe53acb348a"}},

        {"dna_r9.4.1_e8_fast@v3.4_5mCG_5hmCG@v0",
         {"d45f514c82f25e063ae9e9642d62cec24969b64e1b7b9dffb851b09be6e8f01b"}},
        {"dna_r9.4.1_e8_hac@v3.3_5mCG_5hmCG@v0",
         {"4877da66a0ff6935033557a49f6dbc4676e9d7dba767927fec24b2deae3b681f"}},
        {"dna_r9.4.1_e8_sup@v3.3_5mCG_5hmCG@v0",
         {"7ef57e63f0977977033e3e7c090afca237e26fe3c94b950678346a1982f6116a"}},

        // v3.5.2
        {"dna_r10.4.1_e8.2_260bps_fast@v3.5.2_5mCG@v2",
         {"aa019589113e213f8a67c566874c60024584283de3d8a89ba0d0682c9ce8c2fe"}},
        {"dna_r10.4.1_e8.2_260bps_hac@v3.5.2_5mCG@v2",
         {"bdbc238fbd9640454918d2429f909d9404e5897cc07b948a69462a4eec1838e0"}},
        {"dna_r10.4.1_e8.2_260bps_sup@v3.5.2_5mCG@v2",
         {"0b528c5444c2ca4da7e265b846b24a13c784a34b64a7912fb50c14726abf9ae1"}},

        {"dna_r10.4.1_e8.2_400bps_fast@v3.5.2_5mCG@v2",
         {"ac937da0224c481b6dbb0d1691ed117170ed9e7ff619aa7440123b88274871e8"}},
        {"dna_r10.4.1_e8.2_400bps_hac@v3.5.2_5mCG@v2",
         {"50feb8da3f9b22c2f48d1c3e4aa495630b5f586c1516a74b6670092389bff56e"}},
        {"dna_r10.4.1_e8.2_400bps_sup@v3.5.2_5mCG@v2",
         {"614604cb283598ba29242af68a74c5c882306922c4142c79ac2b3b5ebf3c2154"}},

        // v4.0.0
        {"dna_r10.4.1_e8.2_260bps_fast@v4.0.0_5mCG_5hmCG@v2",
         {"b4178526838ed148c81c5189c013096768b58e9741c291fce71647613d93063a"}},
        {"dna_r10.4.1_e8.2_260bps_hac@v4.0.0_5mCG_5hmCG@v2",
         {"9447249b92febf5d856c247d39f2ce0655f9e2d3079c60b926ef1862e285951b"}},
        {"dna_r10.4.1_e8.2_260bps_sup@v4.0.0_5mCG_5hmCG@v2",
         {"f41b7a8f53332bebedfd28fceba917e45c9a97aa2dbd21017999e3113cfb0dd3"}},

        {"dna_r10.4.1_e8.2_400bps_fast@v4.0.0_5mCG_5hmCG@v2",
         {"91e242b5f58f2af843d8b7a975a31bcf8ff0a825bb0583783543c218811d427d"}},
        {"dna_r10.4.1_e8.2_400bps_hac@v4.0.0_5mCG_5hmCG@v2",
         {"6926ae442b86f8484a95905f1c996c3672a76d499d00fcd0c0fbd6bd1f63fbb3"}},
        {"dna_r10.4.1_e8.2_400bps_sup@v4.0.0_5mCG_5hmCG@v2",
         {"a7700b0e42779bff88ac02d6b5646b82dcfc65a418d83a8f6d8cca6e22e6cf97"}},

        // v4.1.0
        {"dna_r10.4.1_e8.2_260bps_fast@v4.1.0_5mCG_5hmCG@v2",
         {"93c218d04c958f3559e18132977977ce4e8968e072bb003cab2fe05157c4ded0"}},
        {"dna_r10.4.1_e8.2_260bps_hac@v4.1.0_5mCG_5hmCG@v2",
         {"3178eb66d9e3480dae6e2b6929f8077d4e932820e7825c39b12bd8f381b9814a"}},
        {"dna_r10.4.1_e8.2_260bps_sup@v4.1.0_5mCG_5hmCG@v2",
         {"d7a584f3c2abb6065014326201265ccce5657aec38eeca26d6d522a85b1e31cd"}},

        {"dna_r10.4.1_e8.2_400bps_fast@v4.1.0_5mCG_5hmCG@v2",
         {"aa7af48a90752c15a4b5df5897035629b2657ea0fcc2c785de595c24c7f9e93f"}},
        {"dna_r10.4.1_e8.2_400bps_hac@v4.1.0_5mCG_5hmCG@v2",
         {"4c91b09d047d36dcb22e43b2fd85ef79e77b07009740ca5130a6a111aa60cacc"}},
        {"dna_r10.4.1_e8.2_400bps_sup@v4.1.0_5mCG_5hmCG@v2",
         {"73d20629445d21a27dc18a2622063a5916cb04938aa6f12c97ae6b77a883a832"}},

        // v4.2.0
        {"dna_r10.4.1_e8.2_400bps_fast@v4.2.0_5mCG_5hmCG@v2",
         {"a01761e709fd6c114b09ffc7100efb52c37faa38a3f8b281edf405904f04fefa"}},
        {"dna_r10.4.1_e8.2_400bps_hac@v4.2.0_5mCG_5hmCG@v2",
         {"2112aa355757906bfb815bf178fee260ad90cd353781ee45c121024c5caa7c6b"}},
        {"dna_r10.4.1_e8.2_400bps_sup@v4.2.0_5mCG_5hmCG@v2",
         {"6b3604799d85e81d06c97181af093b30483cec9ad02f54a631eca5806f7848ef"}},
        {"dna_r10.4.1_e8.2_400bps_sup@v4.2.0_5mCG_5hmCG@v3",
         {"9aad5395452ed49fb8442892a8b077afacb80664cf21cc442de76e820ed6e09c"}},
        {"dna_r10.4.1_e8.2_400bps_sup@v4.2.0_5mC@v2",
         {"61ecdba6292637942bc9f143180054084f268d4f8a7e1c7a454413519d5458a7"}},
<<<<<<< HEAD
        {"dna_r10.4.1_e8.2_400bps_sup@v4.2.0_6mA@v2",
         {"0f268e2af4db1023217ee01f2e2e23d47865fde5a5944d915fdb7572d92c0cb5"}},
        {"dna_r10.4.1_e8.2_400bps_sup@v4.2.0_5mC_5hmC@v1",
         {"28d82762af14e18dd36fb1d9f044b1df96fead8183d3d1ef47a5e92048a2be27"}}
=======
        {"dna_r10.4.1_e8.2_400bps_sup@v4.2.0_6mA@v3",
         {"903fb89e7c8929a3a66abf60eb6f1e1a7ab7b7e4a0c40f646dc0b13d5588174c"}},
>>>>>>> e4aca769

};

}  // namespace modified

const std::unordered_map<std::string, uint16_t> sample_rate_by_model = {

        //------ simplex ---------//
        // v4.2
        {"dna_r10.4.1_e8.2_5khz_400bps_fast@v4.2.0", 5000},
        {"dna_r10.4.1_e8.2_5khz_400bps_hac@v4.2.0", 5000},
        {"dna_r10.4.1_e8.2_5khz_400bps_sup@v4.2.0", 5000},

        //------ duplex ---------//
        // v4.2
        {"dna_r10.4.1_e8.2_5khz_stereo@v1.1", 5000},
};

const std::unordered_map<std::string, uint16_t> mean_qscore_start_pos_by_model = {

        // To add model specific start positions for older models,
        // create an entry keyed by model name with the value as
        // the desired start position.
        // e.g. {"dna_r10.4.1_e8.2_5khz_400bps_fast@v4.2.0", 10}
};

std::string calculate_checksum(std::string_view data) {
    // Hash the data.
    std::array<unsigned char, SHA256_DIGEST_LENGTH> hash{};
    SHA256(reinterpret_cast<const unsigned char*>(data.data()), data.size(), hash.data());

    // Stringify it.
    std::ostringstream checksum;
    checksum << std::hex;
    checksum.fill('0');
    for (unsigned char byte : hash) {
        checksum << std::setw(2) << static_cast<int>(byte);
    }
    return std::move(checksum).str();
}

void set_ssl_cert_file() {
#ifndef _WIN32
    // Allow the user to override this.
    if (getenv("SSL_CERT_FILE") != nullptr) {
        return;
    }

    // Try and find the cert location.
    const char* ssl_cert_file = nullptr;
#ifdef __linux__
    // We link to a static Ubuntu build of OpenSSL so it's expecting certs to be where Ubuntu puts them.
    // For other distributions they may not be in the same place or have the same name.
    if (fs::exists("/etc/os-release")) {
        std::ifstream os_release("/etc/os-release");
        std::string line;
        while (std::getline(os_release, line)) {
            if (line.rfind("ID=", 0) == 0) {
                if (line.find("ubuntu") != line.npos || line.find("debian") != line.npos) {
                    // SSL will pick the right one.
                    return;
                } else if (line.find("centos") != line.npos) {
                    ssl_cert_file = "/etc/ssl/certs/ca-bundle.crt";
                }
                break;
            }
        }
    }
    if (!ssl_cert_file) {
        spdlog::warn(
                "Unknown certs location for current distribution. If you hit download issues, "
                "use the envvar `SSL_CERT_FILE` to specify the location manually.");
    }

#elif defined(__APPLE__)
    // The homebrew built OpenSSL adds a dependency on having homebrew installed since it looks in there for certs.
    // The default conan OpenSSL is also misconfigured to look for certs in the OpenSSL build folder.
    // macOS provides certs at the following location, so use those in all cases.
    ssl_cert_file = "/etc/ssl/cert.pem";
#endif

    // Update the envvar.
    if (ssl_cert_file) {
        spdlog::info("Assuming cert location is {}", ssl_cert_file);
        setenv("SSL_CERT_FILE", ssl_cert_file, 1);
    }
#endif  // _WIN32
}

class ModelDownloader {
    httplib::Client m_client;
    const fs::path m_directory;

    static httplib::Client create_client() {
        set_ssl_cert_file();

        httplib::Client http(urls::URL_ROOT);
        http.set_follow_location(true);

        const char* proxy_url = getenv("dorado_proxy");
        const char* ps = getenv("dorado_proxy_port");

        int proxy_port = 3128;
        if (ps) {
            proxy_port = atoi(ps);
        }

        if (proxy_url) {
            spdlog::info("using proxy: {}:{}", proxy_url, proxy_port);
            http.set_proxy(proxy_url, proxy_port);
        }

        return http;
    }

    std::string get_url(const std::string& model) const {
        return urls::URL_ROOT + urls::URL_PATH + model + ".zip";
    }

    void extract(const fs::path& archive) {
        elz::extractZip(archive, m_directory);
        fs::remove(archive);
    }

    bool download_httplib(const std::string& model,
                          const ModelInfo& info,
                          const fs::path& archive) {
        spdlog::info(" - downloading {} with httplib", model);
        httplib::Result res = m_client.Get(get_url(model));
        if (!res) {
            spdlog::error("Failed to download {}: {}", model, to_string(res.error()));
            return false;
        }

        // Check that this matches the hash we expect.
        const auto checksum = calculate_checksum(res->body);
        if (checksum != info.checksum) {
            spdlog::error("Model download failed checksum validation: {} - {} != {}", model,
                          checksum, info.checksum);
            return false;
        }

        // Save it.
        std::ofstream output(archive.string(), std::ofstream::binary);
        output << res->body;
        output.close();
        return true;
    }

    bool download_curl(const std::string& model, const ModelInfo& info, const fs::path& archive) {
        spdlog::info(" - downloading {} with curl", model);

        // Note: it's safe to call system() here since we're only going to be called with known models.
        std::string args = "curl -L " + get_url(model) + " -o " + archive.string();
        errno = 0;
        int ret = system(args.c_str());
        if (ret != 0) {
            spdlog::error("Failed to download {}: ret={}, errno={}", model, ret, errno);
            return false;
        }

        // Load it back in and checksum it.
        // Note: there's TOCTOU issues here wrt the download above, and the file_size() call.
        std::ifstream output(archive.string(), std::ofstream::binary);
        std::string buffer;
        buffer.resize(fs::file_size(archive));
        output.read(buffer.data(), buffer.size());
        output.close();

        const auto checksum = calculate_checksum(buffer);
        if (checksum != info.checksum) {
            spdlog::error("Model download failed checksum validation: {} - {} != {}", model,
                          checksum, info.checksum);
            return false;
        }
        return true;
    }

public:
    ModelDownloader(fs::path directory)
            : m_client(create_client()), m_directory(std::move(directory)) {}

    bool download(const std::string& model, const ModelInfo& info) {
        auto archive = m_directory / (model + ".zip");

        // Try and download using httplib, falling back on curl.
        if (!download_httplib(model, info, archive) && !download_curl(model, info, archive)) {
            return false;
        }

        // Extract it.
        extract(archive);
        return true;
    }
};

}  // namespace

const ModelMap& simplex_models() { return simplex::models; }
const ModelMap& stereo_models() { return stereo::models; }
const ModelMap& modified_models() { return modified::models; }
const std::vector<std::string>& modified_mods() { return modified::mods; }

bool is_valid_model(const std::string& selected_model) {
    return selected_model == "all" || simplex::models.count(selected_model) > 0 ||
           stereo::models.count(selected_model) > 0 || modified::models.count(selected_model) > 0;
}

bool download_models(const std::string& target_directory, const std::string& selected_model) {
    if (!is_valid_model(selected_model)) {
        spdlog::error("Selected model doesn't exist: {}", selected_model);
        return false;
    }

    ModelDownloader downloader(target_directory);

    bool success = true;
    auto download_model_set = [&](const ModelMap& models) {
        for (const auto& [model, info] : models) {
            if (selected_model == "all" || selected_model == model) {
                if (!downloader.download(std::string(model), info)) {
                    success = false;
                }
            }
        }
    };

    download_model_set(simplex::models);
    download_model_set(stereo::models);
    download_model_set(modified::models);

    return success;
}

std::string get_modification_model(const std::string& simplex_model,
                                   const std::string& modification) {
    std::string modification_model{""};
    auto simplex_path = fs::path(simplex_model);

    if (!fs::exists(simplex_path)) {
        throw std::runtime_error{"unknown simplex model " + simplex_model};
    }

    simplex_path = fs::canonical(simplex_path);
    auto model_dir = simplex_path.parent_path();
    auto simplex_name = simplex_path.filename().u8string();

    if (is_valid_model(simplex_name)) {
        std::string mods_prefix = simplex_name + "_" + modification + "@v";
        for (const auto& [model, info] : modified::models) {
            if (model.compare(0, mods_prefix.size(), mods_prefix) == 0) {
                modification_model = model;
                break;
            }
        }
    } else {
        throw std::runtime_error{"unknown simplex model " + simplex_name};
    }

    if (modification_model.empty()) {
        throw std::runtime_error{"could not find matching modification model for " + simplex_name};
    }

    spdlog::debug("- matching modification model found: {}", modification_model);

    auto modification_path = model_dir / fs::path{modification_model};
    if (!fs::exists(modification_path)) {
        if (!download_models(model_dir.u8string(), modification_model)) {
            throw std::runtime_error("Failed to download model: " + modification_model);
        }
    }

    return modification_path.u8string();
}

uint16_t get_sample_rate_by_model_name(const std::string& model_name) {
    auto iter = sample_rate_by_model.find(model_name);
    if (iter != sample_rate_by_model.end()) {
        return iter->second;
    } else {
        // Assume any model not found in the list has sample rate 4000.
        return 4000;
    }
}

uint32_t get_mean_qscore_start_pos_by_model_name(const std::string& model_name) {
    auto iter = mean_qscore_start_pos_by_model.find(model_name);
    if (iter != mean_qscore_start_pos_by_model.end()) {
        return iter->second;
    } else {
        // Assume start position of 60 as default.
        return 60;
    }
}

std::string extract_model_from_model_path(const std::string& model_path) {
    std::filesystem::path path(model_path);
    return std::filesystem::canonical(path).filename().string();
}

}  // namespace dorado::models<|MERGE_RESOLUTION|>--- conflicted
+++ resolved
@@ -198,15 +198,10 @@
          {"9aad5395452ed49fb8442892a8b077afacb80664cf21cc442de76e820ed6e09c"}},
         {"dna_r10.4.1_e8.2_400bps_sup@v4.2.0_5mC@v2",
          {"61ecdba6292637942bc9f143180054084f268d4f8a7e1c7a454413519d5458a7"}},
-<<<<<<< HEAD
-        {"dna_r10.4.1_e8.2_400bps_sup@v4.2.0_6mA@v2",
-         {"0f268e2af4db1023217ee01f2e2e23d47865fde5a5944d915fdb7572d92c0cb5"}},
+        {"dna_r10.4.1_e8.2_400bps_sup@v4.2.0_6mA@v3",
+         {"903fb89e7c8929a3a66abf60eb6f1e1a7ab7b7e4a0c40f646dc0b13d5588174c"}},
         {"dna_r10.4.1_e8.2_400bps_sup@v4.2.0_5mC_5hmC@v1",
          {"28d82762af14e18dd36fb1d9f044b1df96fead8183d3d1ef47a5e92048a2be27"}}
-=======
-        {"dna_r10.4.1_e8.2_400bps_sup@v4.2.0_6mA@v3",
-         {"903fb89e7c8929a3a66abf60eb6f1e1a7ab7b7e4a0c40f646dc0b13d5588174c"}},
->>>>>>> e4aca769
 
 };
 
