--- conflicted
+++ resolved
@@ -102,7 +102,6 @@
   <<: *linux_runner
   <<: *build_dorado
 
-<<<<<<< HEAD
 #build:linux:arm64:bionic:
 #  image: ${DORADO_DOCKER_ROOT}/dorado-l4t-r32.4.3-deps:1.0
 #  variables:
@@ -119,34 +118,11 @@
 #  <<: *build_dorado
 
 #build:linux:x86:focal_koi_download:
-#  image: ${DORADO_DOCKER_ROOT}/dorado-deps-20.04-cuda-${CUDA}.0:1.0
+#  image: ${DORADO_DOCKER_ROOT}/dorado-deps-20.04-cuda-${CUDA}.0:1.1
 #  variables:
 #    BUILD_OPTIONS: "-DDORADO_LIBTORCH_DIR=/usr/local/libtorch"
 #  <<: *linux_runner
 #  <<: *build_dorado
-=======
-build:linux:arm64:bionic:
-  image: ${DORADO_DOCKER_ROOT}/dorado-l4t-r32.4.3-deps:1.0
-  variables:
-    BUILD_OPTIONS: "-DDORADO_LIBTORCH_DIR=/usr/local/torch-1.10.0-Linux-aarch64/torch/"
-  <<: *linux_arm64_runner
-  <<: *build_dorado
-
-build:linux:arm64:focal:
-  image: nvcr.io/nvidia/l4t-pytorch:r35.1.0-pth1.13-py3
-  variables:
-    BUILD_OPTIONS: "-DDORADO_LIBTORCH_DIR=/usr/local/lib/python3.8/dist-packages/torch"
-  <<: *linux_dependencies
-  <<: *linux_arm64_runner
-  <<: *build_dorado
-
-build:linux:x86:focal_koi_download:
-  image: ${DORADO_DOCKER_ROOT}/dorado-deps-20.04-cuda-${CUDA}.0:1.1
-  variables:
-    BUILD_OPTIONS: "-DDORADO_LIBTORCH_DIR=/usr/local/libtorch"
-  <<: *linux_runner
-  <<: *build_dorado
->>>>>>> 7c6648cb
 
 build:windows:
   <<: *windows_runner
